/*-
 * Copyright (c) 2014-2015 MongoDB, Inc.
 * Copyright (c) 2008-2014 WiredTiger, Inc.
 *	All rights reserved.
 *
 * See the file LICENSE for redistribution information.
 */

#include "wt_internal.h"

/*
 * The statistics identifier is an offset from a base to ensure the integer ID
 * values don't overlap (the idea is if they overlap it's easy for application
 * writers to confuse them).
 */
#define	WT_STAT_KEY_MAX(cst)	(((cst)->stats_base + (cst)->stats_count) - 1)
#define	WT_STAT_KEY_MIN(cst)	((cst)->stats_base)
#define	WT_STAT_KEY_OFFSET(cst)	((cst)->key - (cst)->stats_base)

/*
 * __curstat_print_value --
 *	Convert statistics cursor value to printable format.
 */
static int
__curstat_print_value(WT_SESSION_IMPL *session, uint64_t v, WT_ITEM *buf)
{
	if (v >= WT_BILLION)
		WT_RET(__wt_buf_fmt(session, buf,
		    "%" PRIu64 "B (%" PRIu64 ")", v / WT_BILLION, v));
	else if (v >= WT_MILLION)
		WT_RET(__wt_buf_fmt(session, buf,
		    "%" PRIu64 "M (%" PRIu64 ")", v / WT_MILLION, v));
	else
		WT_RET(__wt_buf_fmt(session, buf, "%" PRIu64, v));

	return (0);
}

/*
 * __curstat_free_config --
 *	Free the saved configuration string stack
 */
static void
__curstat_free_config(WT_SESSION_IMPL *session, WT_CURSOR_STAT *cst)
{
	size_t i;

	if (cst->cfg != NULL) {
		for (i = 0; cst->cfg[i] != NULL; ++i)
			__wt_free(session, cst->cfg[i]);
		__wt_free(session, cst->cfg);
	}
}

/*
 * __curstat_get_key --
 *	WT_CURSOR->get_key for statistics cursors.
 */
static int
__curstat_get_key(WT_CURSOR *cursor, ...)
{
	WT_CURSOR_STAT *cst;
	WT_DECL_RET;
	WT_ITEM *item;
	WT_SESSION_IMPL *session;
	size_t size;
	va_list ap;

	cst = (WT_CURSOR_STAT *)cursor;
	va_start(ap, cursor);
	CURSOR_API_CALL(cursor, session, get_key, NULL);

	WT_CURSOR_NEEDKEY(cursor);

	if (F_ISSET(cursor, WT_CURSTD_RAW)) {
		WT_ERR(__wt_struct_size(
		    session, &size, cursor->key_format, cst->key));
		WT_ERR(__wt_buf_initsize(session, &cursor->key, size));
		WT_ERR(__wt_struct_pack(session, cursor->key.mem, size,
		    cursor->key_format, cst->key));

		item = va_arg(ap, WT_ITEM *);
		item->data = cursor->key.data;
		item->size = cursor->key.size;
	} else
		*va_arg(ap, int *) = cst->key;

err:	va_end(ap);
	API_END_RET(session, ret);
}

/*
 * __curstat_get_value --
 *	WT_CURSOR->get_value for statistics cursors.
 */
static int
__curstat_get_value(WT_CURSOR *cursor, ...)
{
	WT_CURSOR_STAT *cst;
	WT_DECL_RET;
	WT_ITEM *item;
	WT_SESSION_IMPL *session;
	va_list ap;
	size_t size;
	uint64_t *v;
	const char **p;

	cst = (WT_CURSOR_STAT *)cursor;
	va_start(ap, cursor);
	CURSOR_API_CALL(cursor, session, get_value, NULL);

	WT_CURSOR_NEEDVALUE(cursor);

	if (F_ISSET(cursor, WT_CURSTD_RAW)) {
		WT_ERR(__wt_struct_size(session, &size, cursor->value_format,
<<<<<<< HEAD
		    cst->stats_dsrc ?
		    __wt_stat_dsrc_desc(WT_STAT_KEY_OFFSET(cst)) :
		    __wt_stat_connection_desc(WT_STAT_KEY_OFFSET(cst)),
=======
		    cst->stats[WT_STAT_KEY_OFFSET(cst)].desc,
>>>>>>> 2ce4639f
		    cst->pv.data, cst->v));
		WT_ERR(__wt_buf_initsize(session, &cursor->value, size));
		WT_ERR(__wt_struct_pack(session, cursor->value.mem, size,
		    cursor->value_format,
<<<<<<< HEAD
		    cst->stats_dsrc ?
		    __wt_stat_dsrc_desc(WT_STAT_KEY_OFFSET(cst)) :
		    __wt_stat_connection_desc(WT_STAT_KEY_OFFSET(cst)),
=======
		    cst->stats[WT_STAT_KEY_OFFSET(cst)].desc,
>>>>>>> 2ce4639f
		    cst->pv.data, cst->v));

		item = va_arg(ap, WT_ITEM *);
		item->data = cursor->value.data;
		item->size = cursor->value.size;
	} else {
		/*
		 * Don't drop core if the statistics value isn't requested; NULL
		 * pointer support isn't documented, but it's a cheap test.
		 */
		if ((p = va_arg(ap, const char **)) != NULL)
<<<<<<< HEAD
			*p = cst->stats_dsrc ?
			    __wt_stat_dsrc_desc(WT_STAT_KEY_OFFSET(cst)) :
			    __wt_stat_connection_desc(WT_STAT_KEY_OFFSET(cst));
=======
			*p = cst->stats[WT_STAT_KEY_OFFSET(cst)].desc;
>>>>>>> 2ce4639f
		if ((p = va_arg(ap, const char **)) != NULL)
			*p = cst->pv.data;
		if ((v = va_arg(ap, uint64_t *)) != NULL)
			*v = cst->v;
	}

err:	va_end(ap);
	API_END_RET(session, ret);
}

/*
 * __curstat_set_key --
 *	WT_CURSOR->set_key for statistics cursors.
 */
static void
__curstat_set_key(WT_CURSOR *cursor, ...)
{
	WT_CURSOR_STAT *cst;
	WT_DECL_RET;
	WT_ITEM *item;
	WT_SESSION_IMPL *session;
	va_list ap;

	cst = (WT_CURSOR_STAT *)cursor;
	CURSOR_API_CALL(cursor, session, set_key, NULL);
	F_CLR(cursor, WT_CURSTD_KEY_SET);

	va_start(ap, cursor);
	if (F_ISSET(cursor, WT_CURSTD_RAW)) {
		item = va_arg(ap, WT_ITEM *);
		ret = __wt_struct_unpack(session, item->data, item->size,
		    cursor->key_format, &cst->key);
	} else
		cst->key = va_arg(ap, int);
	va_end(ap);

	if ((cursor->saved_err = ret) == 0)
		F_SET(cursor, WT_CURSTD_KEY_EXT);

err:	API_END(session, ret);
}

/*
 * __curstat_set_value --
 *	WT_CURSOR->set_value for statistics cursors.
 */
static void
__curstat_set_value(WT_CURSOR *cursor, ...)
{
	WT_UNUSED(cursor);
	return;
}

/*
 * __curstat_next --
 *	WT_CURSOR->next method for the statistics cursor type.
 */
static int
__curstat_next(WT_CURSOR *cursor)
{
	WT_CURSOR_STAT *cst;
	WT_DECL_RET;
	WT_SESSION_IMPL *session;

	cst = (WT_CURSOR_STAT *)cursor;
	CURSOR_API_CALL(cursor, session, next, NULL);

	/* Initialize on demand. */
	if (cst->notinitialized) {
		WT_ERR(__wt_curstat_init(
		    session, cursor->internal_uri, cst->cfg, cst));
		cst->notinitialized = 0;
	}

	/* Move to the next item. */
	if (cst->notpositioned) {
		cst->notpositioned = 0;
		cst->key = WT_STAT_KEY_MIN(cst);
	} else if (cst->key < WT_STAT_KEY_MAX(cst))
		++cst->key;
	else {
		F_CLR(cursor, WT_CURSTD_KEY_SET | WT_CURSTD_VALUE_SET);
		WT_ERR(WT_NOTFOUND);
	}
<<<<<<< HEAD
	cst->v = (uint64_t)cst->stats_first[WT_STAT_KEY_OFFSET(cst)];
=======
	cst->v = cst->stats[WT_STAT_KEY_OFFSET(cst)].v;
>>>>>>> 2ce4639f
	WT_ERR(__curstat_print_value(session, cst->v, &cst->pv));
	F_SET(cursor, WT_CURSTD_KEY_INT | WT_CURSTD_VALUE_INT);

err:	API_END_RET(session, ret);
}

/*
 * __curstat_prev --
 *	WT_CURSOR->prev method for the statistics cursor type.
 */
static int
__curstat_prev(WT_CURSOR *cursor)
{
	WT_CURSOR_STAT *cst;
	WT_DECL_RET;
	WT_SESSION_IMPL *session;

	cst = (WT_CURSOR_STAT *)cursor;
	CURSOR_API_CALL(cursor, session, prev, NULL);

	/* Initialize on demand. */
	if (cst->notinitialized) {
		WT_ERR(__wt_curstat_init(
		    session, cursor->internal_uri, cst->cfg, cst));
		cst->notinitialized = 0;
	}

	/* Move to the previous item. */
	if (cst->notpositioned) {
		cst->notpositioned = 0;
		cst->key = WT_STAT_KEY_MAX(cst);
	} else if (cst->key > WT_STAT_KEY_MIN(cst))
		--cst->key;
	else {
		F_CLR(cursor, WT_CURSTD_KEY_INT | WT_CURSTD_VALUE_INT);
		WT_ERR(WT_NOTFOUND);
	}

<<<<<<< HEAD
	cst->v = (uint64_t)cst->stats_first[WT_STAT_KEY_OFFSET(cst)];
=======
	cst->v = cst->stats[WT_STAT_KEY_OFFSET(cst)].v;
>>>>>>> 2ce4639f
	WT_ERR(__curstat_print_value(session, cst->v, &cst->pv));
	F_SET(cursor, WT_CURSTD_KEY_INT | WT_CURSTD_VALUE_INT);

err:	API_END_RET(session, ret);
}

/*
 * __curstat_reset --
 *	WT_CURSOR->reset method for the statistics cursor type.
 */
static int
__curstat_reset(WT_CURSOR *cursor)
{
	WT_CURSOR_STAT *cst;
	WT_DECL_RET;
	WT_SESSION_IMPL *session;

	cst = (WT_CURSOR_STAT *)cursor;
	CURSOR_API_CALL(cursor, session, reset, NULL);

	cst->notinitialized = cst->notpositioned = 1;
	F_CLR(cursor, WT_CURSTD_KEY_SET | WT_CURSTD_VALUE_SET);

err:	API_END_RET(session, ret);
}

/*
 * __curstat_search --
 *	WT_CURSOR->search method for the statistics cursor type.
 */
static int
__curstat_search(WT_CURSOR *cursor)
{
	WT_CURSOR_STAT *cst;
	WT_DECL_RET;
	WT_SESSION_IMPL *session;

	cst = (WT_CURSOR_STAT *)cursor;
	CURSOR_API_CALL(cursor, session, search, NULL);

	WT_CURSOR_NEEDKEY(cursor);
	F_CLR(cursor, WT_CURSTD_VALUE_SET | WT_CURSTD_VALUE_SET);

	/* Initialize on demand. */
	if (cst->notinitialized) {
		WT_ERR(__wt_curstat_init(
		    session, cursor->internal_uri, cst->cfg, cst));
		cst->notinitialized = 0;
	}

	if (cst->key < WT_STAT_KEY_MIN(cst) || cst->key > WT_STAT_KEY_MAX(cst))
		WT_ERR(WT_NOTFOUND);

<<<<<<< HEAD
	cst->v = (uint64_t)cst->stats_first[WT_STAT_KEY_OFFSET(cst)];
=======
	cst->v = cst->stats[WT_STAT_KEY_OFFSET(cst)].v;
>>>>>>> 2ce4639f
	WT_ERR(__curstat_print_value(session, cst->v, &cst->pv));
	F_SET(cursor, WT_CURSTD_KEY_INT | WT_CURSTD_VALUE_INT);

err:	API_END_RET(session, ret);
}

/*
 * __curstat_close --
 *	WT_CURSOR->close method for the statistics cursor type.
 */
static int
__curstat_close(WT_CURSOR *cursor)
{
	WT_CURSOR_STAT *cst;
	WT_DECL_RET;
	WT_SESSION_IMPL *session;

	cst = (WT_CURSOR_STAT *)cursor;
	CURSOR_API_CALL(cursor, session, close, NULL);

	__curstat_free_config(session, cst);

	__wt_buf_free(session, &cst->pv);

	WT_ERR(__wt_cursor_close(cursor));

err:	API_END_RET(session, ret);
}

/*
 * __curstat_conn_init --
 *	Initialize the statistics for a connection.
 */
static void
__curstat_conn_init(WT_SESSION_IMPL *session, WT_CURSOR_STAT *cst)
{
	WT_CONNECTION_IMPL *conn;

	conn = S2C(session);

	/*
	 * Fill in the connection statistics, and copy them to the cursor.
	 * Optionally clear the connection statistics.
	 */
	__wt_conn_stat_init(session);
	__wt_stat_connection_aggregate(conn->stats, &cst->u.conn_stats);
	if (F_ISSET(cst, WT_CONN_STAT_CLEAR))
		__wt_stat_connection_clear_all(conn->stats);

<<<<<<< HEAD
	cst->stats_first = cst->stats = (int64_t *)&cst->u.conn_stats;
=======
	cst->stats = (WT_STATS *)&cst->u.conn_stats;
>>>>>>> 2ce4639f
	cst->stats_base = WT_CONNECTION_STATS_BASE;
	cst->stats_count = sizeof(WT_CONNECTION_STATS) / sizeof(int64_t);
	cst->stats_dsrc = 0;
}

/*
 * __curstat_file_init --
 *	Initialize the statistics for a file.
 */
static int
__curstat_file_init(WT_SESSION_IMPL *session,
    const char *uri, const char *cfg[], WT_CURSOR_STAT *cst)
{
	WT_DATA_HANDLE *dhandle;
	WT_DECL_RET;
	const char *filename;

	/*
	 * If we are only getting the size of the file, we don't need to open
	 * the tree.
	 */
	if (F_ISSET(cst, WT_CONN_STAT_SIZE)) {
		filename = uri;
		if (!WT_PREFIX_SKIP(filename, "file:"))
			return (EINVAL);
		__wt_stat_dsrc_init_single(&cst->u.dsrc_stats);
		WT_RET(__wt_block_manager_size(
		    session, filename, &cst->u.dsrc_stats));
		__wt_curstat_dsrc_final(cst);
		return (0);
	}

	WT_RET(__wt_session_get_btree_ckpt(session, uri, cfg, 0));
	dhandle = session->dhandle;

	/*
	 * Fill in the data source statistics, and copy them to the cursor.
	 * Optionally clear the data source statistics.
	 */
	if ((ret = __wt_btree_stat_init(session, cst)) == 0) {
		__wt_stat_dsrc_init_single(&cst->u.dsrc_stats);
		__wt_stat_dsrc_aggregate(dhandle->stats, &cst->u.dsrc_stats);
		if (F_ISSET(cst, WT_CONN_STAT_CLEAR))
			__wt_stat_dsrc_clear_all(dhandle->stats);
		__wt_curstat_dsrc_final(cst);
	}

	/* Release the handle, we're done with it. */
	WT_TRET(__wt_session_release_btree(session));

	return (ret);
}

/*
 * __wt_curstat_dsrc_final --
 *	Finalize a data-source statistics cursor.
 */
void
__wt_curstat_dsrc_final(WT_CURSOR_STAT *cst)
{
<<<<<<< HEAD
	cst->stats_first = cst->stats = (int64_t *)&cst->u.dsrc_stats;
=======

	cst->stats = (WT_STATS *)&cst->u.dsrc_stats;
>>>>>>> 2ce4639f
	cst->stats_base = WT_DSRC_STATS_BASE;
	cst->stats_count = sizeof(WT_DSRC_STATS) / sizeof(int64_t);
	cst->stats_dsrc = 1;
}

/*
 * __wt_curstat_init --
 *	Initialize a statistics cursor.
 */
int
__wt_curstat_init(WT_SESSION_IMPL *session,
    const char *uri, const char *cfg[], WT_CURSOR_STAT *cst)
{
	const char *dsrc_uri;

	if (strcmp(uri, "statistics:") == 0) {
		__curstat_conn_init(session, cst);
		return (0);
	}

	dsrc_uri = uri + strlen("statistics:");

	if (WT_PREFIX_MATCH(dsrc_uri, "colgroup:"))
		return (
		    __wt_curstat_colgroup_init(session, dsrc_uri, cfg, cst));

	if (WT_PREFIX_MATCH(dsrc_uri, "file:"))
		return (__curstat_file_init(session, dsrc_uri, cfg, cst));

	if (WT_PREFIX_MATCH(dsrc_uri, "index:"))
		return (__wt_curstat_index_init(session, dsrc_uri, cfg, cst));

	if (WT_PREFIX_MATCH(dsrc_uri, "lsm:"))
		return (__wt_curstat_lsm_init(session, dsrc_uri, cst));

	if (WT_PREFIX_MATCH(dsrc_uri, "table:"))
		return (__wt_curstat_table_init(session, dsrc_uri, cfg, cst));

	return (__wt_bad_object_type(session, uri));
}

/*
 * __wt_curstat_open --
 *	WT_SESSION->open_cursor method for the statistics cursor type.
 */
int
__wt_curstat_open(WT_SESSION_IMPL *session,
    const char *uri, const char *cfg[], WT_CURSOR **cursorp)
{
	WT_CONNECTION_IMPL *conn;
	WT_CURSOR_STATIC_INIT(iface,
	    __curstat_get_key,		/* get-key */
	    __curstat_get_value,	/* get-value */
	    __curstat_set_key,		/* set-key */
	    __curstat_set_value,	/* set-value */
	    __wt_cursor_notsup,		/* compare */
	    __wt_cursor_notsup,		/* equals */
	    __curstat_next,		/* next */
	    __curstat_prev,		/* prev */
	    __curstat_reset,		/* reset */
	    __curstat_search,		/* search */
	    __wt_cursor_notsup,		/* search-near */
	    __wt_cursor_notsup,		/* insert */
	    __wt_cursor_notsup,		/* update */
	    __wt_cursor_notsup,		/* remove */
	    __wt_cursor_notsup,		/* reconfigure */
	    __curstat_close);		/* close */
	WT_CONFIG_ITEM cval, sval;
	WT_CURSOR *cursor;
	WT_CURSOR_STAT *cst;
	WT_DECL_RET;
	size_t i;

	WT_STATIC_ASSERT(offsetof(WT_CURSOR_STAT, iface) == 0);

	conn = S2C(session);

	WT_ERR(__wt_calloc_one(session, &cst));
	cursor = &cst->iface;
	*cursor = iface;
	cursor->session = &session->iface;

	/*
	 * Statistics cursor configuration: must match (and defaults to), the
	 * database configuration.
	 */
	if (FLD_ISSET(conn->stat_flags, WT_CONN_STAT_NONE))
		goto config_err;
	if ((ret = __wt_config_gets(session, cfg, "statistics", &cval)) == 0) {
		if ((ret = __wt_config_subgets(
		    session, &cval, "all", &sval)) == 0 && sval.val != 0) {
			if (!FLD_ISSET(conn->stat_flags, WT_CONN_STAT_ALL))
				goto config_err;
			F_SET(cst, WT_CONN_STAT_ALL | WT_CONN_STAT_FAST);
		}
		WT_ERR_NOTFOUND_OK(ret);
		if ((ret = __wt_config_subgets(
		    session, &cval, "fast", &sval)) == 0 && sval.val != 0) {
			if (F_ISSET(cst, WT_CONN_STAT_ALL))
				WT_ERR_MSG(session, EINVAL,
				    "only one statistics configuration value "
				    "may be specified");
			F_SET(cst, WT_CONN_STAT_FAST);
		}
		WT_ERR_NOTFOUND_OK(ret);
		if ((ret = __wt_config_subgets(
		    session, &cval, "size", &sval)) == 0 && sval.val != 0) {
			if (F_ISSET(cst, WT_CONN_STAT_FAST | WT_CONN_STAT_ALL))
				WT_ERR_MSG(session, EINVAL,
				    "only one statistics configuration value "
				    "may be specified");
			F_SET(cst, WT_CONN_STAT_SIZE);
		}
		WT_ERR_NOTFOUND_OK(ret);
		if ((ret = __wt_config_subgets(
		    session, &cval, "clear", &sval)) == 0 && sval.val != 0) {
			if (F_ISSET(cst, WT_CONN_STAT_SIZE))
				WT_ERR_MSG(session, EINVAL,
				    "clear is incompatible with size "
				    "statistics");
			F_SET(cst, WT_CONN_STAT_CLEAR);
		}
		WT_ERR_NOTFOUND_OK(ret);

		/* If no configuration, use the connection's configuration. */
		if (cst->flags == 0) {
			if (FLD_ISSET(conn->stat_flags, WT_CONN_STAT_ALL))
				F_SET(cst, WT_CONN_STAT_ALL);
			if (FLD_ISSET(conn->stat_flags, WT_CONN_STAT_FAST))
				F_SET(cst, WT_CONN_STAT_FAST);
		}

		/* If the connection configures clear, so do we. */
		if (FLD_ISSET(conn->stat_flags, WT_CONN_STAT_CLEAR))
			F_SET(cst, WT_CONN_STAT_CLEAR);
	}

	/*
	 * We return the statistics field's offset as the key, and a string
	 * description, a string value,  and a uint64_t value as the value
	 * columns.
	 */
	cursor->key_format = "i";
	cursor->value_format = "SSq";

	/*
	 * WT_CURSOR.reset on a statistics cursor refreshes the cursor, save
	 * the cursor's configuration for that.
	 */
	for (i = 0; cfg[i] != NULL; ++i)
		;
	WT_ERR(__wt_calloc_def(session, i + 1, &cst->cfg));
	for (i = 0; cfg[i] != NULL; ++i)
		WT_ERR(__wt_strdup(session, cfg[i], &cst->cfg[i]));

	/*
	 * Do the initial statistics snapshot: there won't be cursor operations
	 * to trigger initialization when aggregating statistics for upper-level
	 * objects like tables, we need to a valid set of statistics when before
	 * the open returns.
	 */
	WT_ERR(__wt_curstat_init(session, uri, cst->cfg, cst));
	cst->notinitialized = 0;

	/* The cursor isn't yet positioned. */
	cst->notpositioned = 1;

	/* __wt_cursor_init is last so we don't have to clean up on error. */
	WT_ERR(__wt_cursor_init(cursor, uri, NULL, cfg, cursorp));

	if (0) {
config_err:	WT_ERR_MSG(session, EINVAL,
		    "cursor's statistics configuration doesn't match the "
		    "database statistics configuration");
	}

	if (0) {
err:		__curstat_free_config(session, cst);
		__wt_free(session, cst);
	}

	return (ret);
}<|MERGE_RESOLUTION|>--- conflicted
+++ resolved
@@ -113,24 +113,16 @@
 
 	if (F_ISSET(cursor, WT_CURSTD_RAW)) {
 		WT_ERR(__wt_struct_size(session, &size, cursor->value_format,
-<<<<<<< HEAD
 		    cst->stats_dsrc ?
 		    __wt_stat_dsrc_desc(WT_STAT_KEY_OFFSET(cst)) :
 		    __wt_stat_connection_desc(WT_STAT_KEY_OFFSET(cst)),
-=======
-		    cst->stats[WT_STAT_KEY_OFFSET(cst)].desc,
->>>>>>> 2ce4639f
 		    cst->pv.data, cst->v));
 		WT_ERR(__wt_buf_initsize(session, &cursor->value, size));
 		WT_ERR(__wt_struct_pack(session, cursor->value.mem, size,
 		    cursor->value_format,
-<<<<<<< HEAD
 		    cst->stats_dsrc ?
 		    __wt_stat_dsrc_desc(WT_STAT_KEY_OFFSET(cst)) :
 		    __wt_stat_connection_desc(WT_STAT_KEY_OFFSET(cst)),
-=======
-		    cst->stats[WT_STAT_KEY_OFFSET(cst)].desc,
->>>>>>> 2ce4639f
 		    cst->pv.data, cst->v));
 
 		item = va_arg(ap, WT_ITEM *);
@@ -142,13 +134,9 @@
 		 * pointer support isn't documented, but it's a cheap test.
 		 */
 		if ((p = va_arg(ap, const char **)) != NULL)
-<<<<<<< HEAD
 			*p = cst->stats_dsrc ?
 			    __wt_stat_dsrc_desc(WT_STAT_KEY_OFFSET(cst)) :
 			    __wt_stat_connection_desc(WT_STAT_KEY_OFFSET(cst));
-=======
-			*p = cst->stats[WT_STAT_KEY_OFFSET(cst)].desc;
->>>>>>> 2ce4639f
 		if ((p = va_arg(ap, const char **)) != NULL)
 			*p = cst->pv.data;
 		if ((v = va_arg(ap, uint64_t *)) != NULL)
@@ -233,11 +221,7 @@
 		F_CLR(cursor, WT_CURSTD_KEY_SET | WT_CURSTD_VALUE_SET);
 		WT_ERR(WT_NOTFOUND);
 	}
-<<<<<<< HEAD
-	cst->v = (uint64_t)cst->stats_first[WT_STAT_KEY_OFFSET(cst)];
-=======
-	cst->v = cst->stats[WT_STAT_KEY_OFFSET(cst)].v;
->>>>>>> 2ce4639f
+	cst->v = (uint64_t)cst->stats[WT_STAT_KEY_OFFSET(cst)];
 	WT_ERR(__curstat_print_value(session, cst->v, &cst->pv));
 	F_SET(cursor, WT_CURSTD_KEY_INT | WT_CURSTD_VALUE_INT);
 
@@ -276,11 +260,7 @@
 		WT_ERR(WT_NOTFOUND);
 	}
 
-<<<<<<< HEAD
-	cst->v = (uint64_t)cst->stats_first[WT_STAT_KEY_OFFSET(cst)];
-=======
-	cst->v = cst->stats[WT_STAT_KEY_OFFSET(cst)].v;
->>>>>>> 2ce4639f
+	cst->v = (uint64_t)cst->stats[WT_STAT_KEY_OFFSET(cst)];
 	WT_ERR(__curstat_print_value(session, cst->v, &cst->pv));
 	F_SET(cursor, WT_CURSTD_KEY_INT | WT_CURSTD_VALUE_INT);
 
@@ -334,11 +314,7 @@
 	if (cst->key < WT_STAT_KEY_MIN(cst) || cst->key > WT_STAT_KEY_MAX(cst))
 		WT_ERR(WT_NOTFOUND);
 
-<<<<<<< HEAD
-	cst->v = (uint64_t)cst->stats_first[WT_STAT_KEY_OFFSET(cst)];
-=======
-	cst->v = cst->stats[WT_STAT_KEY_OFFSET(cst)].v;
->>>>>>> 2ce4639f
+	cst->v = (uint64_t)cst->stats[WT_STAT_KEY_OFFSET(cst)];
 	WT_ERR(__curstat_print_value(session, cst->v, &cst->pv));
 	F_SET(cursor, WT_CURSTD_KEY_INT | WT_CURSTD_VALUE_INT);
 
@@ -388,11 +364,7 @@
 	if (F_ISSET(cst, WT_CONN_STAT_CLEAR))
 		__wt_stat_connection_clear_all(conn->stats);
 
-<<<<<<< HEAD
-	cst->stats_first = cst->stats = (int64_t *)&cst->u.conn_stats;
-=======
-	cst->stats = (WT_STATS *)&cst->u.conn_stats;
->>>>>>> 2ce4639f
+	cst->stats = (int64_t *)&cst->u.conn_stats;
 	cst->stats_base = WT_CONNECTION_STATS_BASE;
 	cst->stats_count = sizeof(WT_CONNECTION_STATS) / sizeof(int64_t);
 	cst->stats_dsrc = 0;
@@ -453,12 +425,7 @@
 void
 __wt_curstat_dsrc_final(WT_CURSOR_STAT *cst)
 {
-<<<<<<< HEAD
-	cst->stats_first = cst->stats = (int64_t *)&cst->u.dsrc_stats;
-=======
-
-	cst->stats = (WT_STATS *)&cst->u.dsrc_stats;
->>>>>>> 2ce4639f
+	cst->stats = (int64_t *)&cst->u.dsrc_stats;
 	cst->stats_base = WT_DSRC_STATS_BASE;
 	cst->stats_count = sizeof(WT_DSRC_STATS) / sizeof(int64_t);
 	cst->stats_dsrc = 1;
