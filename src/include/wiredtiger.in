/*-
 * Copyright (c) 2014-2016 MongoDB, Inc.
 * Copyright (c) 2008-2014 WiredTiger, Inc.
 *	All rights reserved.
 *
 * See the file LICENSE for redistribution information.
 */

#ifndef	__WIREDTIGER_H_
#define	__WIREDTIGER_H_

#if defined(__cplusplus)
extern "C" {
#endif

/*******************************************
 * Version information
 *******************************************/
#define	WIREDTIGER_VERSION_MAJOR	@VERSION_MAJOR@
#define	WIREDTIGER_VERSION_MINOR	@VERSION_MINOR@
#define	WIREDTIGER_VERSION_PATCH	@VERSION_PATCH@
#define	WIREDTIGER_VERSION_STRING	@VERSION_STRING@

/*******************************************
 * Required includes
 *******************************************/
@wiredtiger_includes_decl@

/*******************************************
 * Portable type names
 *******************************************/
@off_t_decl@
@uintmax_t_decl@
@uintptr_t_decl@

#if defined(DOXYGEN) || defined(SWIG)
#define	__F(func) func
#else
#define	__F(func) (*func)
#endif

#ifdef SWIG
%{
#include <wiredtiger.h>
%}
#endif

/*!
 * @defgroup wt WiredTiger API
 * The functions, handles and methods applications use to access and manage
 * data with WiredTiger.
 *
 * @{
 */

/*******************************************
 * Public forward structure declarations
 *******************************************/
struct __wt_async_callback;
	typedef struct __wt_async_callback WT_ASYNC_CALLBACK;
struct __wt_async_op;	    typedef struct __wt_async_op WT_ASYNC_OP;
struct __wt_collator;	    typedef struct __wt_collator WT_COLLATOR;
struct __wt_compressor;	    typedef struct __wt_compressor WT_COMPRESSOR;
struct __wt_config_item;    typedef struct __wt_config_item WT_CONFIG_ITEM;
struct __wt_config_parser;
	typedef struct __wt_config_parser WT_CONFIG_PARSER;
struct __wt_connection;	    typedef struct __wt_connection WT_CONNECTION;
struct __wt_cursor;	    typedef struct __wt_cursor WT_CURSOR;
struct __wt_data_source;    typedef struct __wt_data_source WT_DATA_SOURCE;
struct __wt_encryptor;	    typedef struct __wt_encryptor WT_ENCRYPTOR;
struct __wt_event_handler;  typedef struct __wt_event_handler WT_EVENT_HANDLER;
struct __wt_extension_api;  typedef struct __wt_extension_api WT_EXTENSION_API;
struct __wt_extractor;	    typedef struct __wt_extractor WT_EXTRACTOR;
struct __wt_file_handle;    typedef struct __wt_file_handle WT_FILE_HANDLE;
struct __wt_file_system;    typedef struct __wt_file_system WT_FILE_SYSTEM;
struct __wt_item;	    typedef struct __wt_item WT_ITEM;
struct __wt_session;	    typedef struct __wt_session WT_SESSION;

#if defined(SWIGJAVA)
#define	WT_HANDLE_NULLABLE(typename)	typename##_NULLABLE
#define	WT_HANDLE_CLOSED(typename)	typename##_CLOSED
typedef WT_CURSOR			WT_CURSOR_NULLABLE;
typedef WT_CURSOR			WT_CURSOR_CLOSED;
typedef WT_SESSION			WT_SESSION_CLOSED;
typedef WT_CONNECTION			WT_CONNECTION_CLOSED;
#elif !defined(DOXYGEN)
#define	WT_HANDLE_NULLABLE(typename)	typename
#define	WT_HANDLE_CLOSED(typename)	typename
#endif

/*!
 * A raw item of data to be managed, including a pointer to the data and a
 * length.
 *
 * WT_ITEM structures do not need to be cleared before use.
 */
struct __wt_item {
	/*!
	 * The memory reference of the data item.
	 *
	 * For items returned by a WT_CURSOR, the pointer is only valid until
	 * the next operation on that cursor.  Applications that need to keep
	 * an item across multiple cursor operations must make a copy.
	 */
	const void *data;

	/*!
	 * The number of bytes in the data item.
	 *
	 * The maximum length of a single column stored in a table is not fixed
	 * (as it partially depends on the underlying file configuration), but
	 * is always a small number of bytes less than 4GB.
	 */
	size_t size;

#ifndef DOXYGEN
#define	WT_ITEM_ALIGNED					0x00000001
#define	WT_ITEM_INUSE					0x00000002
	/* This appears in the middle of the struct to avoid padding. */
	/*! Object flags (internal use). */
	uint32_t flags;

	/*! Managed memory chunk (internal use). */
	void *mem;
	/*! Managed memory size (internal use). */
	size_t memsize;
#endif
};

/*!
 * The maximum packed size of a 64-bit integer.  The ::wiredtiger_struct_pack
 * function will pack single long integers into at most this many bytes.
 */
#define	WT_INTPACK64_MAXSIZE	((int)sizeof(int64_t) + 1)

/*!
 * The maximum packed size of a 32-bit integer.  The ::wiredtiger_struct_pack
 * function will pack single integers into at most this many bytes.
 */
#define	WT_INTPACK32_MAXSIZE	((int)sizeof(int32_t) + 1)

/*!
 * A WT_CURSOR handle is the interface to a cursor.
 *
 * Cursors allow data to be searched, iterated and modified, implementing the
 * CRUD (create, read, update and delete) operations.  Cursors are opened in
 * the context of a session.  If a transaction is started, cursors operate in
 * the context of the transaction until the transaction is resolved.
 *
 * Raw data is represented by key/value pairs of WT_ITEM structures, but
 * cursors can also provide access to fields within the key and value if the
 * formats are described in the WT_SESSION::create method.
 *
 * In the common case, a cursor is used to access records in a table.  However,
 * cursors can be used on subsets of tables (such as a single column or a
 * projection of multiple columns), as an interface to statistics, configuration
 * data or application-specific data sources.  See WT_SESSION::open_cursor for
 * more information.
 *
 * <b>Thread safety:</b> A WT_CURSOR handle is not usually shared between
 * threads, see @ref threads for more information.
 */
struct __wt_cursor {
	WT_SESSION *session;	/*!< The session handle for this cursor. */

	/*!
	 * The name of the data source for the cursor, matches the \c uri
	 * parameter to WT_SESSION::open_cursor used to open the cursor.
	 */
	const char *uri;

	/*!
	 * The format of the data packed into key items.  See @ref packing for
	 * details.  If not set, a default value of "u" is assumed, and
	 * applications must use WT_ITEM structures to manipulate untyped byte
	 * arrays.
	 */
	const char *key_format;

	/*!
	 * The format of the data packed into value items.  See @ref packing
	 * for details.  If not set, a default value of "u" is assumed, and
	 * applications must use WT_ITEM structures to manipulate untyped byte
	 * arrays.
	 */
	const char *value_format;

	/*!
	 * @name Data access
	 * @{
	 */
	/*!
	 * Get the key for the current record.
	 *
	 * @snippet ex_all.c Get the cursor's string key
	 *
	 * @snippet ex_all.c Get the cursor's record number key
	 *
	 * @param cursor the cursor handle
	 * @param ... pointers to hold key fields corresponding to
	 * WT_CURSOR::key_format.
	 * @errors
	 */
	int __F(get_key)(WT_CURSOR *cursor, ...);

	/*!
	 * Get the value for the current record.
	 *
	 * @snippet ex_all.c Get the cursor's string value
	 *
	 * @snippet ex_all.c Get the cursor's raw value
	 *
	 * @param cursor the cursor handle
	 * @param ... pointers to hold value fields corresponding to
	 * WT_CURSOR::value_format.
	 * @errors
	 */
	int __F(get_value)(WT_CURSOR *cursor, ...);

	/*!
	 * Set the key for the next operation.
	 *
	 * @snippet ex_all.c Set the cursor's string key
	 *
	 * @snippet ex_all.c Set the cursor's record number key
	 *
	 * @param cursor the cursor handle
	 * @param ... key fields corresponding to WT_CURSOR::key_format.
	 *
	 * If an error occurs during this operation, a flag will be set in the
	 * cursor, and the next operation to access the key will fail.  This
	 * simplifies error handling in applications.
	 */
	void __F(set_key)(WT_CURSOR *cursor, ...);

	/*!
	 * Set the value for the next operation.
	 *
	 * @snippet ex_all.c Set the cursor's string value
	 *
	 * @snippet ex_all.c Set the cursor's raw value
	 *
	 * @param cursor the cursor handle
	 * @param ... value fields corresponding to WT_CURSOR::value_format.
	 *
	 * If an error occurs during this operation, a flag will be set in the
	 * cursor, and the next operation to access the value will fail.  This
	 * simplifies error handling in applications.
	 */
	void __F(set_value)(WT_CURSOR *cursor, ...);
	/*! @} */

	/*!
	 * @name Cursor positioning
	 * @{
	 */
	/*!
	 * Return the ordering relationship between two cursors: both cursors
	 * must have the same data source and have valid keys. (When testing
	 * only for equality, WT_CURSOR::equals may be faster.)
	 *
	 * @snippet ex_all.c Cursor comparison
	 *
	 * @param cursor the cursor handle
	 * @param other another cursor handle
	 * @param comparep the status of the comparison: < 0 if
	 * <code>cursor</code> refers to a key that appears before
	 * <code>other</code>, 0 if the cursors refer to the same key,
	 * and > 0 if <code>cursor</code> refers to a key that appears after
	 * <code>other</code>.
	 * @errors
	 */
	int __F(compare)(WT_CURSOR *cursor, WT_CURSOR *other, int *comparep);

	/*!
	 * Return the ordering relationship between two cursors, testing only
	 * for equality: both cursors must have the same data source and have
	 * valid keys.
	 *
	 * @snippet ex_all.c Cursor equality
	 *
	 * @param cursor the cursor handle
	 * @param other another cursor handle
	 * @param[out] equalp the status of the comparison: 1 if the cursors
	 * refer to the same key, otherwise 0.
	 * @errors
	 */
	int __F(equals)(WT_CURSOR *cursor, WT_CURSOR *other, int *equalp);

	/*!
	 * Return the next record.
	 *
	 * @snippet ex_all.c Return the next record
	 *
	 * @param cursor the cursor handle
	 * @errors
	 */
	int __F(next)(WT_CURSOR *cursor);

	/*!
	 * Return the previous record.
	 *
	 * @snippet ex_all.c Return the previous record
	 *
	 * @param cursor the cursor handle
	 * @errors
	 */
	int __F(prev)(WT_CURSOR *cursor);

	/*!
	 * Reset the cursor. Any resources held by the cursor are released,
	 * and the cursor's key and position are no longer valid. Subsequent
	 * iterations with WT_CURSOR::next will move to the first record, or
	 * with WT_CURSOR::prev will move to the last record.
	 *
	 * In the case of a statistics cursor, resetting the cursor refreshes
	 * the statistics information returned.
	 *
	 * @snippet ex_all.c Reset the cursor
	 *
	 * @param cursor the cursor handle
	 * @errors
	 */
	int __F(reset)(WT_CURSOR *cursor);

	/*!
	 * Return the record matching the key. The key must first be set.
	 *
	 * @snippet ex_all.c Search for an exact match
	 *
	 * On success, the cursor ends positioned at the returned record; to
	 * minimize cursor resources, the WT_CURSOR::reset method should be
	 * called as soon as the record has been retrieved and the cursor no
	 * longer needs that position.
	 *
	 * @param cursor the cursor handle
	 * @errors
	 */
	int __F(search)(WT_CURSOR *cursor);

	/*!
	 * Return the record matching the key if it exists, or an adjacent
	 * record.  An adjacent record is either the smallest record larger
	 * than the key or the largest record smaller than the key (in other
	 * words, a logically adjacent key).
	 *
	 * The key must first be set.
	 *
	 * An example of a search for an exact or adjacent match:
	 *
	 * @snippet ex_all.c Search for an exact or adjacent match
	 *
	 * An example of a forward scan through the table, where all keys
	 * greater than or equal to a specified prefix are included in the
	 * scan:
	 *
	 * @snippet ex_all.c Forward scan greater than or equal
	 *
	 * An example of a backward scan through the table, where all keys
	 * less than a specified prefix are included in the scan:
	 *
	 * @snippet ex_all.c Backward scan less than
	 *
	 * On success, the cursor ends positioned at the returned record; to
	 * minimize cursor resources, the WT_CURSOR::reset method should be
	 * called as soon as the record has been retrieved and the cursor no
	 * longer needs that position.
	 *
	 * @param cursor the cursor handle
	 * @param exactp the status of the search: 0 if an exact match is
	 * found, < 0 if a smaller key is returned, > 0 if a larger key is
	 * returned
	 * @errors
	 */
	int __F(search_near)(WT_CURSOR *cursor, int *exactp);
	/*! @} */

	/*!
	 * @name Data modification
	 * @{
	 */
	/*!
	 * Insert a record and optionally update an existing record.
	 *
	 * If the cursor was configured with "overwrite=true" (the default),
	 * both the key and value must be set; if the record already exists,
	 * the key's value will be updated, otherwise, the record will be
	 * inserted.
	 *
	 * @snippet ex_all.c Insert a new record or overwrite an existing record
	 *
	 * If the cursor was not configured with "overwrite=true", both the key
	 * and value must be set and the record must not already exist; the
	 * record will be inserted.
	 *
	 * @snippet ex_all.c Insert a new record and fail if the record exists
	 *
	 * If a cursor with record number keys was configured with
	 * "append=true" (not the default), the value must be set; a new record
	 * will be appended and the record number set as the cursor key value.
	 *
	 * @snippet ex_all.c Insert a new record and assign a record number
	 *
	 * The cursor ends with no position, and a subsequent call to the
	 * WT_CURSOR::next (WT_CURSOR::prev) method will iterate from the
	 * beginning (end) of the table.
	 *
	 * If the cursor does not have record number keys or was not configured
	 * with "append=true", the cursor ends with no key set and a subsequent
	 * call to the WT_CURSOR::get_key method will fail. The cursor ends with
	 * no value set and a subsequent call to the WT_CURSOR::get_value method
	 * will fail.
	 *
	 * Inserting a new record after the current maximum record in a
	 * fixed-length bit field column-store (that is, a store with an
	 * 'r' type key and 't' type value) may implicitly create the missing
	 * records as records with a value of 0.
	 *
	 * When loading a large amount of data into a new object, using
	 * a cursor with the \c bulk configuration string enabled and
	 * loading the data in sorted order will be much faster than doing
	 * out-of-order inserts.  See @ref tune_bulk_load for more information.
	 *
	 * The maximum length of a single column stored in a table is not fixed
	 * (as it partially depends on the underlying file configuration), but
	 * is always a small number of bytes less than 4GB.
	 *
	 * @param cursor the cursor handle
	 * @errors
	 * In particular, if \c overwrite is not configured and a record with
	 * the specified key already exists, ::WT_DUPLICATE_KEY is returned.
	 * Also, if \c in_memory is configured for the database and the insert
	 * requires more than the configured cache size to complete,
	 * ::WT_CACHE_FULL is returned.
	 */
	int __F(insert)(WT_CURSOR *cursor);

	/*!
	 * Update an existing record and optionally insert a record.
	 *
	 * If the cursor was configured with "overwrite=true" (the default),
	 * both the key and value must be set; if the record already exists, the
	 * key's value will be updated, otherwise, the record will be inserted.
	 *
	 * @snippet ex_all.c Update an existing record or insert a new record
	 *
	 * If the cursor was not configured with "overwrite=true", both the key
	 * and value must be set and the record must already exist; the
	 * record will be updated.
	 *
	 * @snippet ex_all.c Update an existing record and fail if DNE
	 *
	 * On success, the cursor ends positioned at the modified record; to
	 * minimize cursor resources, the WT_CURSOR::reset method should be
	 * called as soon as the cursor no longer needs that position.
	 *
	 * The maximum length of a single column stored in a table is not fixed
	 * (as it partially depends on the underlying file configuration), but
	 * is always a small number of bytes less than 4GB.
	 *
	 * @param cursor the cursor handle
	 * @errors
	 * In particular, if \c overwrite is not configured and no record with
	 * the specified key exists, ::WT_NOTFOUND is returned.
	 * Also, if \c in_memory is configured for the database and the insert
	 * requires more than the configured cache size to complete,
	 * ::WT_CACHE_FULL is returned.
	 */
	int __F(update)(WT_CURSOR *cursor);

	/*!
	 * Remove a record.
	 *
	 * If the cursor was configured with "overwrite=true" (the default),
	 * the key must be set; the key's record will be removed if it exists,
	 * no error will be returned if the record does not exist.
	 *
	 * @snippet ex_all.c Remove a record
	 *
	 * If the cursor was not configured with "overwrite=true", the key must
	 * be set and the key's record must exist; the record will be removed.
	 *
	 * @snippet ex_all.c Remove a record and fail if DNE
	 *
	 * Removing a record in a fixed-length bit field column-store
	 * (that is, a store with an 'r' type key and 't' type value) is
	 * identical to setting the record's value to 0.
	 *
	 * On success, the cursor ends positioned at the removed record; to
	 * minimize cursor resources, the WT_CURSOR::reset method should be
	 * called as soon as the cursor no longer needs that position.
	 *
	 * @param cursor the cursor handle
	 * @errors
	 * In particular, if \c overwrite is not configured and no record with
	 * the specified key exists, ::WT_NOTFOUND is returned.
	 */
	int __F(remove)(WT_CURSOR *cursor);
	/*! @} */

	/*!
	 * Close the cursor.
	 *
	 * This releases the resources associated with the cursor handle.
	 * Cursors are closed implicitly by ending the enclosing connection or
	 * closing the session in which they were opened.
	 *
	 * @snippet ex_all.c Close the cursor
	 *
	 * @param cursor the cursor handle
	 * @errors
	 */
	int __F(close)(WT_HANDLE_CLOSED(WT_CURSOR) *cursor);

	/*!
	 * Reconfigure the cursor.
	 *
	 * The cursor is reset.
	 *
	 * @snippet ex_all.c Reconfigure a cursor
	 *
	 * @param cursor the cursor handle
	 * @configstart{WT_CURSOR.reconfigure, see dist/api_data.py}
	 * @config{append, append the value as a new record\, creating a new
	 * record number key; valid only for cursors with record number keys., a
	 * boolean flag; default \c false.}
	 * @config{overwrite, configures whether the cursor's insert\, update
	 * and remove methods check the existing state of the record.  If \c
	 * overwrite is \c false\, WT_CURSOR::insert fails with
	 * ::WT_DUPLICATE_KEY if the record exists\, WT_CURSOR::update and
	 * WT_CURSOR::remove fail with ::WT_NOTFOUND if the record does not
	 * exist., a boolean flag; default \c true.}
	 * @configend
	 * @errors
	 */
	int __F(reconfigure)(WT_CURSOR *cursor, const char *config);

	/*
	 * Protected fields, only to be used by cursor implementations.
	 */
#if !defined(SWIG) && !defined(DOXYGEN)
	/*
	 * !!!
	 * Explicit representations of structures from queue.h.
	 * TAILQ_ENTRY(wt_cursor) q;
	 */
	struct {
		WT_CURSOR *tqe_next;
		WT_CURSOR **tqe_prev;
	} q;				/* Linked list of WT_CURSORs. */

	uint64_t recno;			/* Record number, normal and raw mode */
	uint8_t raw_recno_buf[WT_INTPACK64_MAXSIZE];

	void	*json_private;		/* JSON specific storage */
	void	*lang_private;		/* Language specific private storage */

	WT_ITEM key, value;
	int saved_err;			/* Saved error in set_{key,value}. */
	/*
	 * URI used internally, may differ from the URI provided by the
	 * user on open.
	 */
	const char *internal_uri;

#define	WT_CURSTD_APPEND	0x00001
#define	WT_CURSTD_BULK		0x00002
#define	WT_CURSTD_DUMP_HEX	0x00004
#define	WT_CURSTD_DUMP_JSON	0x00008
#define	WT_CURSTD_DUMP_PRINT	0x00010
#define	WT_CURSTD_JOINED	0x00020
#define	WT_CURSTD_KEY_EXT	0x00040	/* Key points out of the tree. */
#define	WT_CURSTD_KEY_INT	0x00080	/* Key points into the tree. */
#define	WT_CURSTD_KEY_SET	(WT_CURSTD_KEY_EXT | WT_CURSTD_KEY_INT)
#define	WT_CURSTD_META_INUSE	0x00100
#define	WT_CURSTD_OPEN		0x00200
#define	WT_CURSTD_OVERWRITE	0x00400
#define	WT_CURSTD_RAW		0x00800
#define	WT_CURSTD_VALUE_EXT	0x01000	/* Value points out of the tree. */
#define	WT_CURSTD_VALUE_INT	0x02000	/* Value points into the tree. */
#define	WT_CURSTD_VALUE_SET	(WT_CURSTD_VALUE_EXT | WT_CURSTD_VALUE_INT)
	uint32_t flags;
#endif
};

/*! Asynchronous operation types. */
typedef enum {
	WT_AOP_NONE=0,	/*!< No operation type set */
	WT_AOP_COMPACT, /*!< WT_ASYNC_OP::compact */
	WT_AOP_INSERT,	/*!< WT_ASYNC_OP::insert */
	WT_AOP_REMOVE,	/*!< WT_ASYNC_OP::remove */
	WT_AOP_SEARCH,	/*!< WT_ASYNC_OP::search */
	WT_AOP_UPDATE	/*!< WT_ASYNC_OP::update */
} WT_ASYNC_OPTYPE;

/*!
 * A WT_ASYNC_OP handle is the interface to an asynchronous operation.
 *
 * An asynchronous operation describes a data manipulation to be performed
 * asynchronously by a WiredTiger worker thread.  These operations implement
 * the CRUD (create, read, update and delete) operations.  Each operation
 * is a self-contained work unit.  The operation will be performed in the
 * context of the worker thread's session.  Each operation is performed
 * within the context of a transaction.  The application is notified of its
 * completion with a callback.  The transaction is resolved once the callback
 * returns.
 *
 * The table referenced in an operation must already exist.
 *
 * Raw data is represented by key/value pairs of WT_ITEM structures, but
 * operations can also provide access to fields within the key and value if
 * the formats are described in the WT_SESSION::create method.
 *
 * <b>Thread safety:</b> A WT_ASYNC_OP handle may not be shared between
 * threads, see @ref threads for more information.
 */
struct __wt_async_op {
	/*! The connection for this operation. */
	WT_CONNECTION *connection;

	/*!
	 * The format of the data packed into key items.  See @ref packing for
	 * details.  If not set, a default value of "u" is assumed, and
	 * applications must use WT_ITEM structures to manipulate untyped byte
	 * arrays.
	 */
	const char *key_format;

	/*!
	 * The format of the data packed into value items.  See @ref packing
	 * for details.  If not set, a default value of "u" is assumed, and
	 * applications must use WT_ITEM structures to manipulate untyped byte
	 * arrays.
	 */
	const char *value_format;

	/*
	 * Don't expose app_private to non-C language bindings - they have
	 * their own way to attach data to an operation.
	 */
#if !defined(SWIG)
	/*!
	 * A location for applications to store information that will be
	 * available in the callback from an async operation.
	 */
	void *app_private;
#endif

	/*!
	 * @name Data access
	 * @{
	 */
	/*!
	 * Invoke the underlying WT_CURSOR::get_key method; see that method
	 * for configuration, return and error values.
	 *
	 * @param op the operation handle
	 * @returns as described for WT_CURSOR::get_key
	 */
	int __F(get_key)(WT_ASYNC_OP *op, ...);

	/*!
	 * Invoke the underlying WT_CURSOR::get_value method; see that method
	 * for configuration, return and error values.
	 *
	 * @param op the operation handle
	 * @returns as described for WT_CURSOR::get_value
	 */
	int __F(get_value)(WT_ASYNC_OP *op, ...);

	/*!
	 * Invoke the underlying WT_CURSOR::set_key method; see that method
	 * for configuration, return and error values.
	 *
	 * @param op the operation handle
	 */
	void __F(set_key)(WT_ASYNC_OP *op, ...);

	/*!
	 * Invoke the underlying WT_CURSOR::set_value method; see that method
	 * for configuration, return and error values.
	 *
	 * @param op the operation handle
	 */
	void __F(set_value)(WT_ASYNC_OP *op, ...);
	/*! @} */

	/*!
	 * @name Positioning
	 * @{
	 */
	/*!
	 * Invoke the underlying WT_CURSOR::search method; see that method
	 * for configuration, return and error values.
	 *
	 * @param op the operation handle
	 * @returns via the callback as described for WT_CURSOR::search
	 */
	int __F(search)(WT_ASYNC_OP *op);
	/*! @} */

	/*!
	 * @name Data modification
	 * @{
	 */
	/*!
	 * Invoke the underlying WT_CURSOR::insert method; see that method
	 * for configuration, return and error values.
	 *
	 * @param op the operation handle
	 * @returns via the callback as described for WT_CURSOR::insert
	 */
	int __F(insert)(WT_ASYNC_OP *op);

	/*!
	 * Invoke the underlying WT_CURSOR::update method; see that method
	 * for configuration, return and error values.
	 *
	 * @param op the operation handle
	 * @returns via the callback as described for WT_CURSOR::update
	 */
	int __F(update)(WT_ASYNC_OP *op);

	/*!
	 * Invoke the underlying WT_CURSOR::remove method; see that method
	 * for configuration, return and error values.
	 *
	 * @param op the operation handle
	 * @returns via the callback as described for WT_CURSOR::remove
	 */
	int __F(remove)(WT_ASYNC_OP *op);
	/*! @} */

	/*!
	 * @name Table operations
	 * @{
	 */
	/*!
	 * Invoke the underlying WT_SESSION::compact method; see that method
	 * for configuration, return and error values.
	 *
	 * @param op the operation handle
	 * @returns via the callback as described for WT_SESSION::compact
	 */
	int __F(compact)(WT_ASYNC_OP *op);
	/*! @} */

	/*!
	 * Get the unique identifier for this operation.
	 *
	 * @snippet ex_async.c async get identifier
	 *
	 * @param op the operation handle
	 * @returns the id of the operation
	 */
	uint64_t __F(get_id)(WT_ASYNC_OP *op);

	/*!
	 * Get the type for this operation.
	 *
	 * @snippet ex_async.c async get type
	 *
	 * @param op the operation handle
	 * @returns the ::WT_ASYNC_OPTYPE of the operation
	 */
	WT_ASYNC_OPTYPE __F(get_type)(WT_ASYNC_OP *op);

	/*
	 * Protected fields, only to be used by internal implementation.
	 * Everything we need for maintaining the key/value is part of
	 * a cursor.  So, include one here so that we can use the cursor
	 * functions to manage them.
	 */
#if !defined(SWIG) && !defined(DOXYGEN)
	WT_CURSOR	c;
#endif
};

/*!
 * All data operations are performed in the context of a WT_SESSION.  This
 * encapsulates the thread and transactional context of the operation.
 *
 * <b>Thread safety:</b> A WT_SESSION handle is not usually shared between
 * threads, see @ref threads for more information.
 */
struct __wt_session {
	/*! The connection for this session. */
	WT_CONNECTION *connection;

	/*
	 * Don't expose app_private to non-C language bindings - they have
	 * their own way to attach data to an operation.
	 */
#if !defined(SWIG)
	/*!
	 * A location for applications to store information that will be
	 * available in callbacks taking a WT_SESSION handle.
	 */
	void *app_private;
#endif

	/*!
	 * Close the session handle.
	 *
	 * This will release the resources associated with the session handle,
	 * including rolling back any active transactions and closing any
	 * cursors that remain open in the session.
	 *
	 * @snippet ex_all.c Close a session
	 *
	 * @param session the session handle
	 * @configempty{WT_SESSION.close, see dist/api_data.py}
	 * @errors
	 */
	int __F(close)(WT_HANDLE_CLOSED(WT_SESSION) *session,
	    const char *config);

	/*!
	 * Reconfigure a session handle.
	 *
	 * @snippet ex_all.c Reconfigure a session
	 *
	 * WT_SESSION::reconfigure will fail if a transaction is in progress
	 * in the session.
	 *
	 * All cursors are reset.
	 *
	 * @param session the session handle
	 * @configstart{WT_SESSION.reconfigure, see dist/api_data.py}
	 * @config{isolation, the default isolation level for operations in this
	 * session., a string\, chosen from the following options: \c
	 * "read-uncommitted"\, \c "read-committed"\, \c "snapshot"; default \c
	 * read-committed.}
	 * @configend
	 * @errors
	 */
	int __F(reconfigure)(WT_SESSION *session, const char *config);

	/*!
	 * Return information about an error as a string.
	 *
	 * @snippet ex_all.c Display an error thread safe
	 *
	 * @param session the session handle
	 * @param error a return value from a WiredTiger, ISO C, or POSIX
	 * standard API
	 * @returns a string representation of the error
	 */
	const char *__F(strerror)(WT_SESSION *session, int error);

	/*!
	 * @name Cursor handles
	 * @{
	 */

	/*!
	 * Open a new cursor on a data source or duplicate an existing cursor.
	 *
	 * @snippet ex_all.c Open a cursor
	 *
	 * An existing cursor can be duplicated by passing it as the \c to_dup
	 * parameter and setting the \c uri parameter to \c NULL:
	 *
	 * @snippet ex_all.c Duplicate a cursor
	 *
	 * Cursors being duplicated must have a key set, and successfully
	 * duplicated cursors are positioned at the same place in the data
	 * source as the original.
	 *
	 * Cursor handles should be discarded by calling WT_CURSOR::close.
	 *
	 * Cursors capable of supporting transactional operations operate in the
	 * context of the current transaction, if any.
	 *
	 * WT_SESSION::rollback_transaction implicitly resets all cursors.
	 *
	 * Cursors are relatively light-weight objects but may hold references
	 * to heavier-weight objects; applications should re-use cursors when
	 * possible, but instantiating new cursors is not so expensive that
	 * applications need to cache cursors at all cost.
	 *
	 * @param session the session handle
	 * @param uri the data source on which the cursor operates; cursors
	 *  are usually opened on tables, however, cursors can be opened on
	 *  any data source, regardless of whether it is ultimately stored
	 *  in a table.  Some cursor types may have limited functionality
	 *  (for example, they may be read-only or not support transactional
	 *  updates).  See @ref data_sources for more information.
	 *  <br>
	 *  @copydoc doc_cursor_types
	 * @param to_dup a cursor to duplicate or gather statistics on
	 * @configstart{WT_SESSION.open_cursor, see dist/api_data.py}
	 * @config{append, append the value as a new record\, creating a new
	 * record number key; valid only for cursors with record number keys., a
	 * boolean flag; default \c false.}
	 * @config{bulk, configure the cursor for bulk-loading\, a fast\,
	 * initial load path (see @ref tune_bulk_load for more information).
	 * Bulk-load may only be used for newly created objects and applications
	 * should use the WT_CURSOR::insert method to insert rows.  When
	 * bulk-loading\, rows must be loaded in sorted order.  The value is
	 * usually a true/false flag; when bulk-loading fixed-length column
	 * store objects\, the special value \c bitmap allows chunks of a memory
	 * resident bitmap to be loaded directly into a file by passing a \c
	 * WT_ITEM to WT_CURSOR::set_value where the \c size field indicates the
	 * number of records in the bitmap (as specified by the object's \c
	 * value_format configuration). Bulk-loaded bitmap values must end on a
	 * byte boundary relative to the bit count (except for the last set of
	 * values loaded)., a string; default \c false.}
	 * @config{checkpoint, the name of a checkpoint to open (the reserved
	 * name "WiredTigerCheckpoint" opens the most recent internal checkpoint
	 * taken for the object). The cursor does not support data
	 * modification., a string; default empty.}
	 * @config{dump, configure the cursor for dump format inputs and
	 * outputs: "hex" selects a simple hexadecimal format\, "json" selects a
	 * JSON format with each record formatted as fields named by column
	 * names if available\, and "print" selects a format where only
	 * non-printing characters are hexadecimal encoded.  These formats are
	 * compatible with the @ref util_dump and @ref util_load commands., a
	 * string\, chosen from the following options: \c "hex"\, \c "json"\, \c
	 * "print"; default empty.}
	 * @config{next_random, configure the cursor to return a pseudo-random
	 * record from the object when the WT_CURSOR::next method is called;
	 * valid only for row-store cursors.  See @ref cursor_random for
	 * details., a boolean flag; default \c false.}
	 * @config{next_random_sample_size, cursors configured by \c next_random
	 * to return pseudo-random records from the object randomly select from
	 * the entire object\, by default.  Setting \c next_random_sample_size
	 * to a non-zero value sets the number of samples the application
	 * expects to take using the \c next_random cursor.  A cursor configured
	 * with both \c next_random and \c next_random_sample_size attempts to
	 * divide the object into \c next_random_sample_size equal-sized
	 * pieces\, and each retrieval returns a record from one of those
	 * pieces.  See @ref cursor_random for details., a string; default \c
	 * 0.}
	 * @config{overwrite, configures whether the cursor's insert\, update
	 * and remove methods check the existing state of the record.  If \c
	 * overwrite is \c false\, WT_CURSOR::insert fails with
	 * ::WT_DUPLICATE_KEY if the record exists\, WT_CURSOR::update and
	 * WT_CURSOR::remove fail with ::WT_NOTFOUND if the record does not
	 * exist., a boolean flag; default \c true.}
	 * @config{raw, ignore the encodings for the key and value\, manage data
	 * as if the formats were \c "u". See @ref cursor_raw for details., a
	 * boolean flag; default \c false.}
	 * @config{readonly, only query operations are supported by this cursor.
	 * An error is returned if a modification is attempted using the cursor.
	 * The default is false for all cursor types except for log and metadata
	 * cursors., a boolean flag; default \c false.}
	 * @config{statistics, Specify the statistics to be gathered.  Choosing
	 * "all" gathers statistics regardless of cost and may include
	 * traversing on-disk files; "fast" gathers a subset of relatively
	 * inexpensive statistics.  The selection must agree with the database
	 * \c statistics configuration specified to ::wiredtiger_open or
	 * WT_CONNECTION::reconfigure.  For example\, "all" or "fast" can be
	 * configured when the database is configured with "all"\, but the
	 * cursor open will fail if "all" is specified when the database is
	 * configured with "fast"\, and the cursor open will fail in all cases
	 * when the database is configured with "none". If "size" is
	 * configured\, only the underlying size of the object on disk is filled
	 * in and the object is not opened.  If \c statistics is not
	 * configured\, the default configuration is the database configuration.
	 * The "clear" configuration resets statistics after gathering them\,
	 * where appropriate (for example\, a cache size statistic is not
	 * cleared\, while the count of cursor insert operations will be
	 * cleared). See @ref statistics for more information., a list\, with
	 * values chosen from the following options: \c "all"\, \c "fast"\, \c
	 * "clear"\, \c "size"; default empty.}
	 * @config{target, if non-empty\, backup the list of objects; valid only
	 * for a backup data source., a list of strings; default empty.}
	 * @configend
	 * @param[out] cursorp a pointer to the newly opened cursor
	 * @errors
	 */
	int __F(open_cursor)(WT_SESSION *session,
	    const char *uri, WT_HANDLE_NULLABLE(WT_CURSOR) *to_dup,
	    const char *config, WT_CURSOR **cursorp);
	/*! @} */

	/*!
	 * @name Table operations
	 * @{
	 */
	/*!
	 * Create a table, column group, index or file.
	 *
	 * @snippet ex_all.c Create a table
	 *
	 * @param session the session handle
	 * @param name the URI of the object to create, such as
	 * \c "table:stock". For a description of URI formats
	 * see @ref data_sources.
	 * @configstart{WT_SESSION.create, see dist/api_data.py}
	 * @config{allocation_size, the file unit allocation size\, in bytes\,
	 * must a power-of-two; smaller values decrease the file space required
	 * by overflow items\, and the default value of 4KB is a good choice
	 * absent requirements from the operating system or storage device., an
	 * integer between 512B and 128MB; default \c 4KB.}
	 * @config{app_metadata, application-owned metadata for this object., a
	 * string; default empty.}
	 * @config{block_allocation, configure block allocation.  Permitted
	 * values are \c "first" or \c "best"; the \c "first" configuration uses
	 * a first-available algorithm during block allocation\, the \c "best"
	 * configuration uses a best-fit algorithm., a string\, chosen from the
	 * following options: \c "first"\, \c "best"; default \c best.}
	 * @config{block_compressor, configure a compressor for file blocks.
	 * Permitted values are \c "none" or custom compression engine name
	 * created with WT_CONNECTION::add_compressor.  If WiredTiger has
	 * builtin support for \c "snappy"\, \c "lz4" or \c "zlib" compression\,
	 * these names are also available.  See @ref compression for more
	 * information., a string; default \c none.}
	 * @config{cache_resident, do not ever evict the object's pages from
	 * cache.  Not compatible with LSM tables; see @ref
	 * tuning_cache_resident for more information., a boolean flag; default
	 * \c false.}
	 * @config{checksum, configure block checksums; permitted values are
	 * <code>on</code> (checksum all blocks)\, <code>off</code> (checksum no
	 * blocks) and <code>uncompresssed</code> (checksum only blocks which
	 * are not compressed for any reason). The \c uncompressed setting is
	 * for applications which can rely on decompression to fail if a block
	 * has been corrupted., a string\, chosen from the following options: \c
	 * "on"\, \c "off"\, \c "uncompressed"; default \c uncompressed.}
	 * @config{colgroups, comma-separated list of names of column groups.
	 * Each column group is stored separately\, keyed by the primary key of
	 * the table.  If no column groups are specified\, all columns are
	 * stored together in a single file.  All value columns in the table
	 * must appear in at least one column group.  Each column group must be
	 * created with a separate call to WT_SESSION::create., a list of
	 * strings; default empty.}
	 * @config{collator, configure custom collation for keys.  Permitted
	 * values are \c "none" or a custom collator name created with
	 * WT_CONNECTION::add_collator., a string; default \c none.}
	 * @config{columns, list of the column names.  Comma-separated list of
	 * the form <code>(column[\,...])</code>. For tables\, the number of
	 * entries must match the total number of values in \c key_format and \c
	 * value_format.  For colgroups and indices\, all column names must
	 * appear in the list of columns for the table., a list of strings;
	 * default empty.}
	 * @config{dictionary, the maximum number of unique values remembered in
	 * the Btree row-store leaf page value dictionary; see @ref
	 * file_formats_compression for more information., an integer greater
	 * than or equal to 0; default \c 0.}
	 * @config{encryption = (, configure an encryptor for file blocks.  When
	 * a table is created\, its encryptor is not implicitly used for any
	 * related indices or column groups., a set of related configuration
	 * options defined below.}
	 * @config{&nbsp;&nbsp;&nbsp;&nbsp;keyid, An
	 * identifier that identifies a unique instance of the encryptor.  It is
	 * stored in clear text\, and thus is available when the wiredtiger
	 * database is reopened.  On the first use of a (name\, keyid)
	 * combination\, the WT_ENCRYPTOR::customize function is called with the
	 * keyid as an argument., a string; default empty.}
	 * @config{&nbsp;&nbsp;&nbsp;&nbsp;name, Permitted values are \c "none"
	 * or custom encryption engine name created with
	 * WT_CONNECTION::add_encryptor.  See @ref encryption for more
	 * information., a string; default \c none.}
	 * @config{ ),,}
	 * @config{exclusive, fail if the object exists.  When false (the
	 * default)\, if the object exists\, check that its settings match the
	 * specified configuration., a boolean flag; default \c false.}
	 * @config{extractor, configure custom extractor for indices.  Permitted
	 * values are \c "none" or an extractor name created with
	 * WT_CONNECTION::add_extractor., a string; default \c none.}
	 * @config{format, the file format., a string\, chosen from the
	 * following options: \c "btree"; default \c btree.}
	 * @config{huffman_key, configure Huffman encoding for keys.  Permitted
	 * values are \c "none"\, \c "english"\, \c "utf8<file>" or \c
	 * "utf16<file>". See @ref huffman for more information., a string;
	 * default \c none.}
	 * @config{huffman_value, configure Huffman encoding for values.
	 * Permitted values are \c "none"\, \c "english"\, \c "utf8<file>" or \c
	 * "utf16<file>". See @ref huffman for more information., a string;
	 * default \c none.}
	 * @config{immutable, configure the index to be immutable - that is an
	 * index is not changed by any update to a record in the table., a
	 * boolean flag; default \c false.}
	 * @config{internal_key_max, the largest key stored in an internal
	 * node\, in bytes.  If set\, keys larger than the specified size are
	 * stored as overflow items (which may require additional I/O to
	 * access). The default and the maximum allowed value are both one-tenth
	 * the size of a newly split internal page., an integer greater than or
	 * equal to 0; default \c 0.}
	 * @config{internal_key_truncate, configure internal key truncation\,
	 * discarding unnecessary trailing bytes on internal keys (ignored for
	 * custom collators)., a boolean flag; default \c true.}
	 * @config{internal_page_max, the maximum page size for internal nodes\,
	 * in bytes; the size must be a multiple of the allocation size and is
	 * significant for applications wanting to avoid excessive L2 cache
	 * misses while searching the tree.  The page maximum is the bytes of
	 * uncompressed data\, that is\, the limit is applied before any block
	 * compression is done., an integer between 512B and 512MB; default \c
	 * 4KB.}
	 * @config{key_format, the format of the data packed into key items.
	 * See @ref schema_format_types for details.  By default\, the
	 * key_format is \c 'u' and applications use WT_ITEM structures to
	 * manipulate raw byte arrays.  By default\, records are stored in
	 * row-store files: keys of type \c 'r' are record numbers and records
	 * referenced by record number are stored in column-store files., a
	 * format string; default \c u.}
	 * @config{leaf_key_max, the largest key stored in a leaf node\, in
	 * bytes.  If set\, keys larger than the specified size are stored as
	 * overflow items (which may require additional I/O to access). The
	 * default value is one-tenth the size of a newly split leaf page., an
	 * integer greater than or equal to 0; default \c 0.}
	 * @config{leaf_page_max, the maximum page size for leaf nodes\, in
	 * bytes; the size must be a multiple of the allocation size\, and is
	 * significant for applications wanting to maximize sequential data
	 * transfer from a storage device.  The page maximum is the bytes of
	 * uncompressed data\, that is\, the limit is applied before any block
	 * compression is done., an integer between 512B and 512MB; default \c
	 * 32KB.}
	 * @config{leaf_value_max, the largest value stored in a leaf node\, in
	 * bytes.  If set\, values larger than the specified size are stored as
	 * overflow items (which may require additional I/O to access). If the
	 * size is larger than the maximum leaf page size\, the page size is
	 * temporarily ignored when large values are written.  The default is
	 * one-half the size of a newly split leaf page., an integer greater
	 * than or equal to 0; default \c 0.}
	 * @config{log = (, the transaction log configuration for this object.
	 * Only valid if log is enabled in ::wiredtiger_open., a set of related
	 * configuration options defined below.}
	 * @config{&nbsp;&nbsp;&nbsp;&nbsp;enabled, if false\, this object has
	 * checkpoint-level durability., a boolean flag; default \c true.}
	 * @config{ ),,}
	 * @config{lsm = (, options only relevant for LSM data sources., a set
	 * of related configuration options defined below.}
	 * @config{&nbsp;&nbsp;&nbsp;&nbsp;auto_throttle, Throttle inserts into
	 * LSM trees if flushing to disk isn't keeping up., a boolean flag;
	 * default \c true.}
	 * @config{&nbsp;&nbsp;&nbsp;&nbsp;bloom, create bloom
	 * filters on LSM tree chunks as they are merged., a boolean flag;
	 * default \c true.}
	 * @config{&nbsp;&nbsp;&nbsp;&nbsp;bloom_bit_count,
	 * the number of bits used per item for LSM bloom filters., an integer
	 * between 2 and 1000; default \c 16.}
	 * @config{&nbsp;&nbsp;&nbsp;&nbsp;bloom_config, config string used when
	 * creating Bloom filter files\, passed to WT_SESSION::create., a
	 * string; default empty.}
	 * @config{&nbsp;&nbsp;&nbsp;&nbsp;bloom_hash_count, the number of hash
	 * values per item used for LSM bloom filters., an integer between 2 and
	 * 100; default \c 8.}
	 * @config{&nbsp;&nbsp;&nbsp;&nbsp;bloom_oldest,
	 * create a bloom filter on the oldest LSM tree chunk.  Only supported
	 * if bloom filters are enabled., a boolean flag; default \c false.}
	 * @config{&nbsp;&nbsp;&nbsp;&nbsp;chunk_count_limit, the maximum number
	 * of chunks to allow in an LSM tree.  This option automatically times
	 * out old data.  As new chunks are added old chunks will be removed.
	 * Enabling this option disables LSM background merges., an integer;
	 * default \c 0.}
	 * @config{&nbsp;&nbsp;&nbsp;&nbsp;chunk_max, the maximum
	 * size a single chunk can be.  Chunks larger than this size are not
	 * considered for further merges.  This is a soft limit\, and chunks
	 * larger than this value can be created.  Must be larger than
	 * chunk_size., an integer between 100MB and 10TB; default \c 5GB.}
	 * @config{&nbsp;&nbsp;&nbsp;&nbsp;chunk_size, the maximum size of the
	 * in-memory chunk of an LSM tree.  This limit is soft - it is possible
	 * for chunks to be temporarily larger than this value.  This overrides
	 * the \c memory_page_max setting., an integer between 512K and 500MB;
	 * default \c 10MB.}
	 * @config{&nbsp;&nbsp;&nbsp;&nbsp;merge_max, the
	 * maximum number of chunks to include in a merge operation., an integer
	 * between 2 and 100; default \c 15.}
	 * @config{&nbsp;&nbsp;&nbsp;&nbsp;merge_min, the minimum number of
	 * chunks to include in a merge operation.  If set to 0 or 1 half the
	 * value of merge_max is used., an integer no more than 100; default \c
	 * 0.}
	 * @config{ ),,}
	 * @config{memory_page_max, the maximum size a page can grow to in
	 * memory before being reconciled to disk.  The specified size will be
	 * adjusted to a lower bound of <code>leaf_page_max</code>\, and an
	 * upper bound of <code>cache_size / 10</code>. This limit is soft - it
	 * is possible for pages to be temporarily larger than this value.  This
	 * setting is ignored for LSM trees\, see \c chunk_size., an integer
	 * between 512B and 10TB; default \c 5MB.}
	 * @config{os_cache_dirty_max, maximum dirty system buffer cache usage\,
	 * in bytes.  If non-zero\, schedule writes for dirty blocks belonging
	 * to this object in the system buffer cache after that many bytes from
	 * this object are written into the buffer cache., an integer greater
	 * than or equal to 0; default \c 0.}
	 * @config{os_cache_max, maximum system buffer cache usage\, in bytes.
	 * If non-zero\, evict object blocks from the system buffer cache after
	 * that many bytes from this object are read or written into the buffer
	 * cache., an integer greater than or equal to 0; default \c 0.}
	 * @config{prefix_compression, configure prefix compression on row-store
	 * leaf pages., a boolean flag; default \c false.}
	 * @config{prefix_compression_min, minimum gain before prefix
	 * compression will be used on row-store leaf pages., an integer greater
	 * than or equal to 0; default \c 4.}
	 * @config{split_pct, the Btree page split size as a percentage of the
	 * maximum Btree page size\, that is\, when a Btree page is split\, it
	 * will be split into smaller pages\, where each page is the specified
	 * percentage of the maximum Btree page size., an integer between 25 and
	 * 100; default \c 75.}
	 * @config{type, set the type of data source used to store a column
	 * group\, index or simple table.  By default\, a \c "file:" URI is
	 * derived from the object name.  The \c type configuration can be used
	 * to switch to a different data source\, such as LSM or an extension
	 * configured by the application., a string; default \c file.}
	 * @config{value_format, the format of the data packed into value items.
	 * See @ref schema_format_types for details.  By default\, the
	 * value_format is \c 'u' and applications use a WT_ITEM structure to
	 * manipulate raw byte arrays.  Value items of type 't' are bitfields\,
	 * and when configured with record number type keys\, will be stored
	 * using a fixed-length store., a format string; default \c u.}
	 * @configend
	 * @errors
	 */
	int __F(create)(WT_SESSION *session,
	    const char *name, const char *config);

	/*!
	 * Compact a live row- or column-store btree or LSM tree.
	 *
	 * @snippet ex_all.c Compact a table
	 *
	 * @param session the session handle
	 * @param name the URI of the object to compact, such as
	 * \c "table:stock"
	 * @configstart{WT_SESSION.compact, see dist/api_data.py}
	 * @config{timeout, maximum amount of time to allow for compact in
	 * seconds.  The actual amount of time spent in compact may exceed the
	 * configured value.  A value of zero disables the timeout., an integer;
	 * default \c 1200.}
	 * @configend
	 * @errors
	 */
	int __F(compact)(WT_SESSION *session,
	    const char *name, const char *config);

	/*!
	 * Drop (delete) an object.
	 *
	 * @snippet ex_all.c Drop a table
	 *
	 * @param session the session handle
	 * @param name the URI of the object to drop, such as \c "table:stock"
	 * @configstart{WT_SESSION.drop, see dist/api_data.py}
	 * @config{force, return success if the object does not exist., a
	 * boolean flag; default \c false.}
	 * @config{remove_files, should the underlying files be removed?., a
	 * boolean flag; default \c true.}
	 * @configend
	 * @ebusy_errors
	 */
	int __F(drop)(WT_SESSION *session,
	    const char *name, const char *config);

	/*!
	 * Join a join cursor with a reference cursor.
	 *
	 * @snippet ex_schema.c Join cursors
	 *
	 * @param session the session handle
	 * @param join_cursor a cursor that was opened using a
	 * \c "join:" URI. It may not have been used for any operations
	 * other than other join calls.
	 * @param ref_cursor an index cursor having the same base table
	 * as the join_cursor, or a table cursor open on the same base table,
	 * or another join cursor. Unless the ref_cursor is another join
	 * cursor, it must be positioned.
	 *
	 * The ref_cursor limits the results seen by iterating the
	 * join_cursor to table items referred to by the key in this
	 * index. The set of keys referred to is modified by the compare
	 * config option.
	 *
	 * Multiple join calls builds up a set of ref_cursors, and
	 * by default, the results seen by iteration are the intersection
	 * of the cursor ranges participating in the join. When configured
	 * with \c "operation=or", the results seen are the union of
	 * the participating cursor ranges.
	 *
	 * After the join call completes, the ref_cursor cursor may not be
	 * used for any purpose other than get_key and get_value. Any other
	 * cursor method (e.g. next, prev,close) will fail. When the
	 * join_cursor is closed, the ref_cursor is made available for
	 * general use again. The application should close ref_cursor when
	 * finished with it, although not before the join_cursor is closed.
	 *
	 * @configstart{WT_SESSION.join, see dist/api_data.py}
	 * @config{bloom_bit_count, the number of bits used per item for the
	 * bloom filter., an integer between 2 and 1000; default \c 16.}
	 * @config{bloom_hash_count, the number of hash values per item for the
	 * bloom filter., an integer between 2 and 100; default \c 8.}
	 * @config{compare, modifies the set of items to be returned so that the
	 * index key satisfies the given comparison relative to the key set in
	 * this cursor., a string\, chosen from the following options: \c "eq"\,
	 * \c "ge"\, \c "gt"\, \c "le"\, \c "lt"; default \c "eq".}
	 * @config{count, set an approximate count of the elements that would be
	 * included in the join.  This is used in sizing the bloom filter\, and
	 * also influences evaluation order for cursors in the join.  When the
	 * count is equal for multiple bloom filters in a composition of joins\,
	 * the bloom filter may be shared., an integer; default \c .}
	 * @config{operation, the operation applied between this and other
	 * joined cursors.  When "operation=and" is specified\, all the
	 * conditions implied by joins must be satisfied for an entry to be
	 * returned by the join cursor; when "operation=or" is specified\, only
	 * one must be satisfied.  All cursors joined to a join cursor must have
	 * matching operations., a string\, chosen from the following options:
	 * \c "and"\, \c "or"; default \c "and".}
	 * @config{strategy, when set to bloom\, a bloom filter is created and
	 * populated for this index.  This has an up front cost but may reduce
	 * the number of accesses to the main table when iterating the joined
	 * cursor.  The bloom setting requires that count be set., a string\,
	 * chosen from the following options: \c "bloom"\, \c "default"; default
	 * empty.}
	 * @configend
	 * @errors
	 */
	int __F(join)(WT_SESSION *session, WT_CURSOR *join_cursor,
	    WT_CURSOR *ref_cursor, const char *config);

	/*!
	 * Flush the log.
	 *
	 * @param session the session handle
	 * @configstart{WT_SESSION.log_flush, see dist/api_data.py}
	 * @config{sync, forcibly flush the log and wait for it to achieve the
	 * synchronization level specified.  The \c background setting initiates
	 * a background synchronization intended to be used with a later call to
	 * WT_SESSION::transaction_sync.  The \c off setting forces any buffered
	 * log records to be written to the file system.  The \c on setting
	 * forces log records to be written to the storage device., a string\,
	 * chosen from the following options: \c "background"\, \c "off"\, \c
	 * "on"; default \c on.}
	 * @configend
	 * @errors
	 */
	int __F(log_flush)(WT_SESSION *session, const char *config);

	/*!
	 * Insert a ::WT_LOGREC_MESSAGE type record in the database log files
	 * (the database must be configured for logging when this method is
	 * called).
	 *
	 * @param session the session handle
	 * @param fmt a printf format specifier
	 * @errors
	 */
	int __F(log_printf)(WT_SESSION *session, const char *fmt, ...);

	/*!
	 * Rebalance a table, see @ref rebalance.
	 *
	 * @snippet ex_all.c Rebalance a table
	 *
	 * @param session the session handle
	 * @param uri the current URI of the object, such as \c "table:mytable"
	 * @configempty{WT_SESSION.rebalance, see dist/api_data.py}
	 * @ebusy_errors
	 */
	int __F(rebalance)(
	    WT_SESSION *session, const char *uri, const char *config);

	/*!
	 * Rename an object.
	 *
	 * @snippet ex_all.c Rename a table
	 *
	 * @param session the session handle
	 * @param uri the current URI of the object, such as \c "table:old"
	 * @param newuri the new URI of the object, such as \c "table:new"
	 * @configempty{WT_SESSION.rename, see dist/api_data.py}
	 * @ebusy_errors
	 */
	int __F(rename)(WT_SESSION *session,
	    const char *uri, const char *newuri, const char *config);

	/*!
	 * Reset the session handle.
	 *
	 * This will reset all cursors associated with this session and clear
	 * any buffers that each cursor held. After this the buffers associated
	 * with the session will be discarded. The session can be re-used
	 * immediately after this call returns. If a transaction is running on
	 * this session, then this call will take no action and return a busy
	 * error.
	 *
	 * @snippet ex_all.c Reset the session
	 *
	 * @param session the session handle
	 * @ebusy_errors
	 */
	int __F(reset)(WT_SESSION *session);

	/*!
	 * Salvage a file or table
	 *
	 * Salvage rebuilds the file, or files of which a table is comprised,
	 * discarding any corrupted file blocks.
	 *
	 * Previously deleted records may re-appear, and inserted records may
	 * disappear, when salvage is done, so salvage should not be run
	 * unless it is known to be necessary.  Normally, salvage should be
	 * called after a file or table has been corrupted, as reported by the
	 * WT_SESSION::verify method.
	 *
	 * Files are rebuilt in place, the salvage method overwrites the
	 * existing files.
	 *
	 * @snippet ex_all.c Salvage a table
	 *
	 * @param session the session handle
	 * @param name the URI of the file or table to salvage
	 * @configstart{WT_SESSION.salvage, see dist/api_data.py}
	 * @config{force, force salvage even of files that do not appear to be
	 * WiredTiger files., a boolean flag; default \c false.}
	 * @configend
	 * @ebusy_errors
	 */
	int __F(salvage)(WT_SESSION *session,
	    const char *name, const char *config);

	/*!
	 * Truncate a file, table or cursor range.
	 *
	 * Truncate a file or table.
	 * @snippet ex_all.c Truncate a table
	 *
	 * Truncate a cursor range.  When truncating based on a cursor position,
	 * it is not required the cursor reference a record in the object, only
	 * that the key be set.  This allows applications to discard portions of
	 * the object name space without knowing exactly what records the object
	 * contains.
	 * @snippet ex_all.c Truncate a range
	 *
	 * @param session the session handle
	 * @param name the URI of the file or table to truncate
	 * @param start optional cursor marking the first record discarded;
	 * if <code>NULL</code>, the truncate starts from the beginning of
	 * the object
	 * @param stop optional cursor marking the last record discarded;
	 * if <code>NULL</code>, the truncate continues to the end of the
	 * object
	 * @configempty{WT_SESSION.truncate, see dist/api_data.py}
	 * @errors
	 */
	int __F(truncate)(WT_SESSION *session,
	    const char *name,
	    WT_HANDLE_NULLABLE(WT_CURSOR) *start,
	    WT_HANDLE_NULLABLE(WT_CURSOR) *stop,
	    const char *config);

	/*!
	 * Upgrade a file or table.
	 *
	 * Upgrade upgrades a file or table, if upgrade is required.
	 *
	 * @snippet ex_all.c Upgrade a table
	 *
	 * @param session the session handle
	 * @param name the URI of the file or table to upgrade
	 * @configempty{WT_SESSION.upgrade, see dist/api_data.py}
	 * @ebusy_errors
	 */
	int __F(upgrade)(WT_SESSION *session,
	    const char *name, const char *config);

	/*!
	 * Verify a file or table.
	 *
	 * Verify reports if a file, or the files of which a table is
	 * comprised, have been corrupted.  The WT_SESSION::salvage method
	 * can be used to repair a corrupted file,
	 *
	 * @snippet ex_all.c Verify a table
	 *
	 * @param session the session handle
	 * @param name the URI of the file or table to verify
	 * @configstart{WT_SESSION.verify, see dist/api_data.py}
	 * @config{dump_address, Display addresses and page types as pages are
	 * verified\, using the application's message handler\, intended for
	 * debugging., a boolean flag; default \c false.}
	 * @config{dump_blocks, Display the contents of on-disk blocks as they
	 * are verified\, using the application's message handler\, intended for
	 * debugging., a boolean flag; default \c false.}
	 * @config{dump_layout, Display the layout of the files as they are
	 * verified\, using the application's message handler\, intended for
	 * debugging; requires optional support from the block manager., a
	 * boolean flag; default \c false.}
	 * @config{dump_offsets, Display the contents of specific on-disk
	 * blocks\, using the application's message handler\, intended for
	 * debugging., a list of strings; default empty.}
	 * @config{dump_pages, Display the contents of in-memory pages as they
	 * are verified\, using the application's message handler\, intended for
	 * debugging., a boolean flag; default \c false.}
	 * @config{strict, Treat any verification problem as an error; by
	 * default\, verify will warn\, but not fail\, in the case of errors
	 * that won't affect future behavior (for example\, a leaked block)., a
	 * boolean flag; default \c false.}
	 * @configend
	 * @ebusy_errors
	 */
	int __F(verify)(WT_SESSION *session,
	    const char *name, const char *config);
	/*! @} */

	/*!
	 * @name Transactions
	 * @{
	 */
	/*!
	 * Start a transaction in this session.
	 *
	 * The transaction remains active until ended by
	 * WT_SESSION::commit_transaction or WT_SESSION::rollback_transaction.
	 * Operations performed on cursors capable of supporting transactional
	 * operations that are already open in this session, or which are opened
	 * before the transaction ends, will operate in the context of the
	 * transaction.
	 *
	 * WT_SESSION::begin_transaction will fail if a transaction is already
	 * in progress in the session.
	 *
	 * @snippet ex_all.c transaction commit/rollback
	 *
	 * @param session the session handle
	 * @configstart{WT_SESSION.begin_transaction, see dist/api_data.py}
	 * @config{isolation, the isolation level for this transaction; defaults
	 * to the session's isolation level., a string\, chosen from the
	 * following options: \c "read-uncommitted"\, \c "read-committed"\, \c
	 * "snapshot"; default empty.}
	 * @config{name, name of the transaction for tracing and debugging., a
	 * string; default empty.}
	 * @config{priority, priority of the transaction for resolving
	 * conflicts.  Transactions with higher values are less likely to
	 * abort., an integer between -100 and 100; default \c 0.}
	 * @config{snapshot, use a named\, in-memory snapshot\, see @ref
	 * transaction_named_snapshots., a string; default empty.}
	 * @config{sync, whether to sync log records when the transaction
	 * commits\, inherited from ::wiredtiger_open \c transaction_sync., a
	 * boolean flag; default empty.}
	 * @configend
	 * @errors
	 */
	int __F(begin_transaction)(WT_SESSION *session, const char *config);

	/*!
	 * Commit the current transaction.
	 *
	 * A transaction must be in progress when this method is called.
	 *
	 * If WT_SESSION::commit_transaction returns an error, the transaction
	 * was rolled back, not committed.
	 *
	 * @snippet ex_all.c transaction commit/rollback
	 *
	 * @param session the session handle
	 * @configstart{WT_SESSION.commit_transaction, see dist/api_data.py}
	 * @config{sync, override whether to sync log records when the
	 * transaction commits\, inherited from ::wiredtiger_open \c
	 * transaction_sync.  The \c background setting initiates a background
	 * synchronization intended to be used with a later call to
	 * WT_SESSION::transaction_sync.  The \c off setting does not wait for
	 * record to be written or synchronized.  The \c on setting forces log
	 * records to be written to the storage device., a string\, chosen from
	 * the following options: \c "background"\, \c "off"\, \c "on"; default
	 * empty.}
	 * @configend
	 * @errors
	 */
	int __F(commit_transaction)(WT_SESSION *session, const char *config);

	/*!
	 * Roll back the current transaction.
	 *
	 * A transaction must be in progress when this method is called.
	 *
	 * All cursors are reset.
	 *
	 * @snippet ex_all.c transaction commit/rollback
	 *
	 * @param session the session handle
	 * @configempty{WT_SESSION.rollback_transaction, see dist/api_data.py}
	 * @errors
	 */
	int __F(rollback_transaction)(WT_SESSION *session, const char *config);

	/*!
	 * Write a transactionally consistent snapshot of a database or set of
	 * objects.  The checkpoint includes all transactions committed before
	 * the checkpoint starts.  Additionally, checkpoints may optionally be
	 * discarded.
	 *
	 * @snippet ex_all.c Checkpoint examples
	 *
	 * @param session the session handle
	 * @configstart{WT_SESSION.checkpoint, see dist/api_data.py}
	 * @config{drop, specify a list of checkpoints to drop.  The list may
	 * additionally contain one of the following keys: \c "from=all" to drop
	 * all checkpoints\, \c "from=<checkpoint>" to drop all checkpoints
	 * after and including the named checkpoint\, or \c "to=<checkpoint>" to
	 * drop all checkpoints before and including the named checkpoint.
	 * Checkpoints cannot be dropped while a hot backup is in progress or if
	 * open in a cursor., a list of strings; default empty.}
	 * @config{force, by default\, checkpoints may be skipped if the
	 * underlying object has not been modified\, this option forces the
	 * checkpoint., a boolean flag; default \c false.}
	 * @config{name, if set\, specify a name for the checkpoint (note that
	 * checkpoints including LSM trees may not be named)., a string; default
	 * empty.}
	 * @config{target, if non-empty\, checkpoint the list of objects., a
	 * list of strings; default empty.}
	 * @configend
	 * @errors
	 */
	int __F(checkpoint)(WT_SESSION *session, const char *config);

	/*!
	 * Manage named snapshot transactions. Use this API to create and drop
	 * named snapshots. Named snapshot transactions can be accessed via
	 * WT_CURSOR::open. See @ref transaction_named_snapshots.
	 *
	 * @snippet ex_all.c Snapshot examples
	 *
	 * @param session the session handle
	 * @configstart{WT_SESSION.snapshot, see dist/api_data.py}
	 * @config{drop = (, if non-empty\, specifies which snapshots to drop.
	 * Where a group of snapshots are being dropped\, the order is based on
	 * snapshot creation order not alphanumeric name order., a set of
	 * related configuration options defined below.}
	 * @config{&nbsp;&nbsp;&nbsp;&nbsp;all, drop all named snapshots., a
	 * boolean flag; default \c false.}
	 * @config{&nbsp;&nbsp;&nbsp;&nbsp;before, drop all snapshots up to but
	 * not including the specified name., a string; default empty.}
	 * @config{&nbsp;&nbsp;&nbsp;&nbsp;names, drop specific named
	 * snapshots., a list of strings; default empty.}
	 * @config{&nbsp;&nbsp;&nbsp;&nbsp;to, drop all snapshots up to and
	 * including the specified name., a string; default empty.}
	 * @config{
	 * ),,}
	 * @config{name, specify a name for the snapshot., a string; default
	 * empty.}
	 * @configend
	 * @errors
	 */
	int __F(snapshot)(WT_SESSION *session, const char *config);

	/*!
	 * Return the transaction ID range pinned by the session handle.
	 *
	 * The ID range is approximate and is calculated based on the oldest
	 * ID needed for the active transaction in this session, compared
	 * to the newest transaction in the system.
	 *
	 * @snippet ex_all.c transaction pinned range
	 *
	 * @param session the session handle
	 * @param[out] range the range of IDs pinned by this session. Zero if
	 * there is no active transaction.
	 * @errors
	 */
	int __F(transaction_pinned_range)(WT_SESSION* session, uint64_t *range);

	/*!
	 * Wait for a transaction to become synchronized.  This method is
	 * only useful when ::wiredtiger_open is configured with the
	 * \c transaction_sync setting disabled.  This method must be called
	 * when no transactions are active in the session.
	 *
	 * @snippet ex_all.c Transaction sync
	 *
	 * @param session the session handle
	 * @configstart{WT_SESSION.transaction_sync, see dist/api_data.py}
	 * @config{timeout_ms, maximum amount of time to wait for background
	 * sync to complete in milliseconds.  A value of zero disables the
	 * timeout and returns immediately., an integer; default \c 1200000.}
	 * @configend
	 * @errors
	 */
	int __F(transaction_sync)(WT_SESSION *session, const char *config);
	/*! @} */
};

/*!
 * A connection to a WiredTiger database.  The connection may be opened within
 * the same address space as the caller or accessed over a socket connection.
 *
 * Most applications will open a single connection to a database for each
 * process.  The first process to open a connection to a database will access
 * the database in its own address space.  Subsequent connections (if allowed)
 * will communicate with the first process over a socket connection to perform
 * their operations.
 *
 * <b>Thread safety:</b> A WT_CONNECTION handle may be shared between threads,
 * see @ref threads for more information.
 */
struct __wt_connection {
	/*!
	 * @name Async operation handles
	 * @{
	 */
	/*!
	 * Wait for all outstanding operations to complete.
	 *
	 * @snippet ex_async.c async flush
	 *
	 * @param connection the connection handle
	 * @errors
	 */
	int __F(async_flush)(WT_CONNECTION *connection);

	/*!
	 * Return an async operation handle
	 *
	 * @snippet ex_async.c async handle allocation
	 *
	 * @param connection the connection handle
	 * @param uri the connection handle
	 * @configstart{WT_CONNECTION.async_new_op, see dist/api_data.py}
	 * @config{append, append the value as a new record\, creating a new
	 * record number key; valid only for operations with record number
	 * keys., a boolean flag; default \c false.}
	 * @config{overwrite, configures whether the cursor's insert\, update
	 * and remove methods check the existing state of the record.  If \c
	 * overwrite is \c false\, WT_CURSOR::insert fails with
	 * ::WT_DUPLICATE_KEY if the record exists\, WT_CURSOR::update and
	 * WT_CURSOR::remove fail with ::WT_NOTFOUND if the record does not
	 * exist., a boolean flag; default \c true.}
	 * @config{raw, ignore the encodings for the key and value\, manage data
	 * as if the formats were \c "u". See @ref cursor_raw for details., a
	 * boolean flag; default \c false.}
	 * @config{timeout, maximum amount of time to allow for compact in
	 * seconds.  The actual amount of time spent in compact may exceed the
	 * configured value.  A value of zero disables the timeout., an integer;
	 * default \c 1200.}
	 * @configend
	 * @param callback the operation callback
	 * @param[out] asyncopp the new op handle
	 * @errors
	 * If there are no available handles, \c EBUSY is returned.
	 */
	int __F(async_new_op)(WT_CONNECTION *connection,
	    const char *uri, const char *config, WT_ASYNC_CALLBACK *callback,
	    WT_ASYNC_OP **asyncopp);
	/*! @} */

	/*!
	 * Close a connection.
	 *
	 * Any open sessions will be closed.
	 *
	 * @snippet ex_all.c Close a connection
	 *
	 * @param connection the connection handle
	 * @configstart{WT_CONNECTION.close, see dist/api_data.py}
	 * @config{leak_memory, don't free memory during close., a boolean flag;
	 * default \c false.}
	 * @configend
	 * @errors
	 */
	int __F(close)(WT_HANDLE_CLOSED(WT_CONNECTION) *connection,
	    const char *config);

	/*!
	 * Reconfigure a connection handle.
	 *
	 * @snippet ex_all.c Reconfigure a connection
	 *
	 * @param connection the connection handle
	 * @configstart{WT_CONNECTION.reconfigure, see dist/api_data.py}
	 * @config{async = (, asynchronous operations configuration options., a
	 * set of related configuration options defined below.}
	 * @config{&nbsp;&nbsp;&nbsp;&nbsp;enabled, enable asynchronous
	 * operation., a boolean flag; default \c false.}
	 * @config{&nbsp;&nbsp;&nbsp;&nbsp;ops_max, maximum number of expected
	 * simultaneous asynchronous operations., an integer between 1 and 4096;
	 * default \c 1024.}
	 * @config{&nbsp;&nbsp;&nbsp;&nbsp;threads, the number
	 * of worker threads to service asynchronous requests.  Each worker
	 * thread uses a session from the configured session_max., an integer
	 * between 1 and 20; default \c 2.}
	 * @config{ ),,}
	 * @config{cache_overhead, assume the heap allocator overhead is the
	 * specified percentage\, and adjust the cache usage by that amount (for
	 * example\, if there is 10GB of data in cache\, a percentage of 10
	 * means WiredTiger treats this as 11GB). This value is configurable
	 * because different heap allocators have different overhead and
	 * different workloads will have different heap allocation sizes and
	 * patterns\, therefore applications may need to adjust this value based
	 * on allocator choice and behavior in measured workloads., an integer
	 * between 0 and 30; default \c 8.}
	 * @config{cache_size, maximum heap memory to allocate for the cache.  A
	 * database should configure either \c cache_size or \c shared_cache but
	 * not both., an integer between 1MB and 10TB; default \c 100MB.}
	 * @config{checkpoint = (, periodically checkpoint the database.
	 * Enabling the checkpoint server uses a session from the configured
	 * session_max., a set of related configuration options defined below.}
	 * @config{&nbsp;&nbsp;&nbsp;&nbsp;log_size, wait for this amount of log
	 * record bytes to be written to the log between each checkpoint.  If
	 * non-zero\, this value will use a minimum of the log file size.  A
	 * database can configure both log_size and wait to set an upper bound
	 * for checkpoints; setting this value above 0 configures periodic
	 * checkpoints., an integer between 0 and 2GB; default \c 0.}
	 * @config{&nbsp;&nbsp;&nbsp;&nbsp;wait, seconds to wait between each
	 * checkpoint; setting this value above 0 configures periodic
	 * checkpoints., an integer between 0 and 100000; default \c 0.}
	 * @config{ ),,}
	 * @config{error_prefix, prefix string for error messages., a string;
	 * default empty.}
	 * @config{eviction = (, eviction configuration options., a set of
	 * related configuration options defined below.}
	 * @config{&nbsp;&nbsp;&nbsp;&nbsp;threads_max, maximum number of
	 * threads WiredTiger will start to help evict pages from cache.  The
	 * number of threads started will vary depending on the current eviction
	 * load.  Each eviction worker thread uses a session from the configured
	 * session_max., an integer between 1 and 20; default \c 1.}
	 * @config{&nbsp;&nbsp;&nbsp;&nbsp;threads_min, minimum number of
	 * threads WiredTiger will start to help evict pages from cache.  The
	 * number of threads currently running will vary depending on the
	 * current eviction load., an integer between 1 and 20; default \c 1.}
	 * @config{ ),,}
	 * @config{eviction_checkpoint_target, perform eviction at the beginning
	 * of checkpoints to bring the dirty content in cache to this level\,
	 * expressed as a percentage of the total cache size.  Ignored if set to
	 * zero or \c in_memory is \c true., an integer between 0 and 99;
	 * default \c 5.}
	 * @config{eviction_dirty_target, perform eviction in worker threads
	 * when the cache contains at least this much dirty content\, expressed
	 * as a percentage of the total cache size., an integer between 1 and
	 * 99; default \c 5.}
	 * @config{eviction_dirty_trigger, trigger application threads to
	 * perform eviction when the cache contains at least this much dirty
	 * content\, expressed as a percentage of the total cache size.  This
	 * setting only alters behavior if it is lower than eviction_trigger.,
	 * an integer between 1 and 99; default \c 20.}
	 * @config{eviction_target, perform eviction in worker threads when the
	 * cache contains at least this much content\, expressed as a percentage
	 * of the total cache size.  Must be less than \c eviction_trigger., an
	 * integer between 10 and 99; default \c 80.}
	 * @config{eviction_trigger, trigger application threads to perform
	 * eviction when the cache contains at least this much content\,
	 * expressed as a percentage of the total cache size., an integer
	 * between 10 and 99; default \c 95.}
	 * @config{file_manager = (, control how file handles are managed., a
	 * set of related configuration options defined below.}
	 * @config{&nbsp;&nbsp;&nbsp;&nbsp;close_handle_minimum, number of
	 * handles open before the file manager will look for handles to close.,
	 * an integer greater than or equal to 0; default \c 250.}
	 * @config{&nbsp;&nbsp;&nbsp;&nbsp;close_idle_time, amount of time in
	 * seconds a file handle needs to be idle before attempting to close it.
	 * A setting of 0 means that idle handles are not closed., an integer
	 * between 0 and 100000; default \c 30.}
	 * @config{&nbsp;&nbsp;&nbsp;&nbsp;close_scan_interval, interval in
	 * seconds at which to check for files that are inactive and close
	 * them., an integer between 1 and 100000; default \c 10.}
	 * @config{ ),,}
	 * @config{log = (, enable logging.  Enabling logging uses three
	 * sessions from the configured session_max., a set of related
	 * configuration options defined below.}
	 * @config{&nbsp;&nbsp;&nbsp;&nbsp;archive, automatically archive
	 * unneeded log files., a boolean flag; default \c true.}
	 * @config{&nbsp;&nbsp;&nbsp;&nbsp;prealloc, pre-allocate log files., a
	 * boolean flag; default \c true.}
	 * @config{&nbsp;&nbsp;&nbsp;&nbsp;zero_fill, manually write zeroes into
	 * log files., a boolean flag; default \c false.}
	 * @config{ ),,}
	 * @config{lsm_manager = (, configure database wide options for LSM tree
	 * management.  The LSM manager is started automatically the first time
	 * an LSM tree is opened.  The LSM manager uses a session from the
	 * configured session_max., a set of related configuration options
	 * defined below.}
	 * @config{&nbsp;&nbsp;&nbsp;&nbsp;merge, merge LSM
	 * chunks where possible., a boolean flag; default \c true.}
	 * @config{&nbsp;&nbsp;&nbsp;&nbsp;worker_thread_max, Configure a set of
	 * threads to manage merging LSM trees in the database.  Each worker
	 * thread uses a session handle from the configured session_max., an
	 * integer between 3 and 20; default \c 4.}
	 * @config{ ),,}
	 * @config{shared_cache = (, shared cache configuration options.  A
	 * database should configure either a cache_size or a shared_cache not
	 * both.  Enabling a shared cache uses a session from the configured
	 * session_max., a set of related configuration options defined below.}
	 * @config{&nbsp;&nbsp;&nbsp;&nbsp;chunk, the granularity that a shared
	 * cache is redistributed., an integer between 1MB and 10TB; default \c
	 * 10MB.}
	 * @config{&nbsp;&nbsp;&nbsp;&nbsp;name, the name of a cache that
	 * is shared between databases or \c "none" when no shared cache is
	 * configured., a string; default \c none.}
	 * @config{&nbsp;&nbsp;&nbsp;&nbsp;quota, maximum size of cache this
	 * database can be allocated from the shared cache.  Defaults to the
	 * entire shared cache size., an integer; default \c 0.}
	 * @config{&nbsp;&nbsp;&nbsp;&nbsp;reserve, amount of cache this
	 * database is guaranteed to have available from the shared cache.  This
	 * setting is per database.  Defaults to the chunk size., an integer;
	 * default \c 0.}
	 * @config{&nbsp;&nbsp;&nbsp;&nbsp;size, maximum memory
	 * to allocate for the shared cache.  Setting this will update the value
	 * if one is already set., an integer between 1MB and 10TB; default \c
	 * 500MB.}
	 * @config{ ),,}
	 * @config{statistics, Maintain database statistics\, which may impact
	 * performance.  Choosing "all" maintains all statistics regardless of
	 * cost\, "fast" maintains a subset of statistics that are relatively
	 * inexpensive\, "none" turns off all statistics.  The "clear"
	 * configuration resets statistics after they are gathered\, where
	 * appropriate (for example\, a cache size statistic is not cleared\,
	 * while the count of cursor insert operations will be cleared). When
	 * "clear" is configured for the database\, gathered statistics are
	 * reset each time a statistics cursor is used to gather statistics\, as
	 * well as each time statistics are logged using the \c statistics_log
	 * configuration.  See @ref statistics for more information., a list\,
	 * with values chosen from the following options: \c "all"\, \c "fast"\,
	 * \c "none"\, \c "clear"; default \c none.}
	 * @config{statistics_log = (, log any statistics the database is
	 * configured to maintain\, to a file.  See @ref statistics for more
	 * information.  Enabling the statistics log server uses a session from
	 * the configured session_max., a set of related configuration options
	 * defined below.}
	 * @config{&nbsp;&nbsp;&nbsp;&nbsp;json, encode
	 * statistics in JSON format., a boolean flag; default \c false.}
	 * @config{&nbsp;&nbsp;&nbsp;&nbsp;on_close, log statistics on database
	 * close., a boolean flag; default \c false.}
	 * @config{&nbsp;&nbsp;&nbsp;&nbsp;sources, if non-empty\, include
	 * statistics for the list of data source URIs\, if they are open at the
	 * time of the statistics logging.  The list may include URIs matching a
	 * single data source ("table:mytable")\, or a URI matching all data
	 * sources of a particular type ("table:")., a list of strings; default
	 * empty.}
	 * @config{&nbsp;&nbsp;&nbsp;&nbsp;timestamp, a timestamp
	 * prepended to each log record\, may contain strftime conversion
	 * specifications\, when \c json is configured\, defaults to \c
	 * "%FT%Y.000Z"., a string; default \c "%b %d %H:%M:%S".}
	 * @config{&nbsp;&nbsp;&nbsp;&nbsp;wait, seconds to wait between each
	 * write of the log records; setting this value above 0 configures
	 * statistics logging., an integer between 0 and 100000; default \c 0.}
	 * @config{ ),,}
	 * @config{verbose, enable messages for various events.  Only available
	 * if WiredTiger is configured with --enable-verbose.  Options are given
	 * as a list\, such as <code>"verbose=[evictserver\,read]"</code>., a
	 * list\, with values chosen from the following options: \c "api"\, \c
	 * "block"\, \c "checkpoint"\, \c "compact"\, \c "evict"\, \c
	 * "evictserver"\, \c "fileops"\, \c "handleops"\, \c "log"\, \c "lsm"\,
	 * \c "lsm_manager"\, \c "metadata"\, \c "mutex"\, \c "overflow"\, \c
	 * "read"\, \c "rebalance"\, \c "reconcile"\, \c "recovery"\, \c
	 * "salvage"\, \c "shared_cache"\, \c "split"\, \c "temporary"\, \c
	 * "thread_group"\, \c "transaction"\, \c "verify"\, \c "version"\, \c
	 * "write"; default empty.}
	 * @configend
	 * @errors
	 */
	int __F(reconfigure)(WT_CONNECTION *connection, const char *config);

	/*!
	 * The home directory of the connection.
	 *
	 * @snippet ex_all.c Get the database home directory
	 *
	 * @param connection the connection handle
	 * @returns a pointer to a string naming the home directory
	 */
	const char *__F(get_home)(WT_CONNECTION *connection);

	/*!
	 * Add configuration options for a method.  See
	 * @ref custom_ds_config_add for more information.
	 *
	 * @snippet ex_all.c Configure method configuration
	 *
	 * @param connection the connection handle
	 * @param method the method being configured
	 * @param uri the object type or NULL for all object types
	 * @param config the additional configuration's name and default value
	 * @param type the additional configuration's type (must be one of
	 * \c "boolean"\, \c "int", \c "list" or \c "string")
	 * @param check the additional configuration check string, or NULL if
	 * none
	 * @errors
	 */
	int __F(configure_method)(WT_CONNECTION *connection,
	    const char *method, const char *uri,
	    const char *config, const char *type, const char *check);

	/*!
	 * Return if opening this handle created the database.
	 *
	 * @snippet ex_all.c Check if the database is newly created
	 *
	 * @param connection the connection handle
	 * @returns false (zero) if the connection existed before the call to
	 * ::wiredtiger_open, true (non-zero) if it was created by opening this
	 * handle.
	 */
	int __F(is_new)(WT_CONNECTION *connection);

	/*!
	 * @name Session handles
	 * @{
	 */
	/*!
	 * Open a session.
	 *
	 * @snippet ex_all.c Open a session
	 *
	 * @param connection the connection handle
	 * @param errhandler An error handler.  If <code>NULL</code>, the
	 * connection's error handler is used. See @ref error_handling_event
	 * for more information.
	 * @configstart{WT_CONNECTION.open_session, see dist/api_data.py}
	 * @config{isolation, the default isolation level for operations in this
	 * session., a string\, chosen from the following options: \c
	 * "read-uncommitted"\, \c "read-committed"\, \c "snapshot"; default \c
	 * read-committed.}
	 * @configend
	 * @param[out] sessionp the new session handle
	 * @errors
	 */
	int __F(open_session)(WT_CONNECTION *connection,
	    WT_EVENT_HANDLER *errhandler, const char *config,
	    WT_SESSION **sessionp);
	/*! @} */

	/*!
	 * @name Extensions
	 * @{
	 */
	/*!
	 * Load an extension.
	 *
	 * @snippet ex_all.c Load an extension
	 *
	 * @param connection the connection handle
	 * @param path the filename of the extension module, or \c "local" to
	 * search the current application binary for the initialization
	 * function, see @ref extensions for more details.
	 * @configstart{WT_CONNECTION.load_extension, see dist/api_data.py}
	 * @config{config, configuration string passed to the entry point of the
	 * extension as its WT_CONFIG_ARG argument., a string; default empty.}
	 * @config{early_load, whether this extension should be loaded at the
	 * beginning of ::wiredtiger_open.  Only applicable to extensions loaded
	 * via the wiredtiger_open configurations string., a boolean flag;
	 * default \c false.}
	 * @config{entry, the entry point of the extension\, called to
	 * initialize the extension when it is loaded.  The signature of the
	 * function must match ::wiredtiger_extension_init., a string; default
	 * \c wiredtiger_extension_init.}
	 * @config{terminate, an optional function in the extension that is
	 * called before the extension is unloaded during WT_CONNECTION::close.
	 * The signature of the function must match
	 * ::wiredtiger_extension_terminate., a string; default \c
	 * wiredtiger_extension_terminate.}
	 * @configend
	 * @errors
	 */
	int __F(load_extension)(WT_CONNECTION *connection,
	    const char *path, const char *config);

	/*!
	 * Add a custom data source.  See @ref custom_data_sources for more
	 * information.
	 *
	 * The application must first implement the WT_DATA_SOURCE interface
	 * and then register the implementation with WiredTiger:
	 *
	 * @snippet ex_data_source.c WT_DATA_SOURCE register
	 *
	 * @param connection the connection handle
	 * @param prefix the URI prefix for this data source, e.g., "file:"
	 * @param data_source the application-supplied implementation of
	 *	WT_DATA_SOURCE to manage this data source.
	 * @configempty{WT_CONNECTION.add_data_source, see dist/api_data.py}
	 * @errors
	 */
	int __F(add_data_source)(WT_CONNECTION *connection, const char *prefix,
	    WT_DATA_SOURCE *data_source, const char *config);

	/*!
	 * Add a custom collation function.
	 *
	 * The application must first implement the WT_COLLATOR interface and
	 * then register the implementation with WiredTiger:
	 *
	 * @snippet ex_all.c WT_COLLATOR register
	 *
	 * @param connection the connection handle
	 * @param name the name of the collation to be used in calls to
	 * 	WT_SESSION::create, may not be \c "none"
	 * @param collator the application-supplied collation handler
	 * @configempty{WT_CONNECTION.add_collator, see dist/api_data.py}
	 * @errors
	 */
	int __F(add_collator)(WT_CONNECTION *connection,
	    const char *name, WT_COLLATOR *collator, const char *config);

	/*!
	 * Add a compression function.
	 *
	 * The application must first implement the WT_COMPRESSOR interface
	 * and then register the implementation with WiredTiger:
	 *
	 * @snippet nop_compress.c WT_COMPRESSOR initialization structure
	 *
	 * @snippet nop_compress.c WT_COMPRESSOR initialization function
	 *
	 * @param connection the connection handle
	 * @param name the name of the compression function to be used in calls
	 *	to WT_SESSION::create, may not be \c "none"
	 * @param compressor the application-supplied compression handler
	 * @configempty{WT_CONNECTION.add_compressor, see dist/api_data.py}
	 * @errors
	 */
	int __F(add_compressor)(WT_CONNECTION *connection,
	    const char *name, WT_COMPRESSOR *compressor, const char *config);

	/*!
	 * Add an encryption function.
	 *
	 * The application must first implement the WT_ENCRYPTOR interface
	 * and then register the implementation with WiredTiger:
	 *
	 * @snippet nop_encrypt.c WT_ENCRYPTOR initialization structure
	 *
	 * @snippet nop_encrypt.c WT_ENCRYPTOR initialization function
	 *
	 * @param connection the connection handle
	 * @param name the name of the encryption function to be used in calls
	 *	to WT_SESSION::create, may not be \c "none"
	 * @param encryptor the application-supplied encryption handler
	 * @configempty{WT_CONNECTION.add_encryptor, see dist/api_data.py}
	 * @errors
	 */
	int __F(add_encryptor)(WT_CONNECTION *connection,
	    const char *name, WT_ENCRYPTOR *encryptor, const char *config);

	/*!
	 * Add a custom extractor for index keys or column groups.
	 *
	 * The application must first implement the WT_EXTRACTOR interface and
	 * then register the implementation with WiredTiger:
	 *
	 * @snippet ex_all.c WT_EXTRACTOR register
	 *
	 * @param connection the connection handle
	 * @param name the name of the extractor to be used in calls to
	 * 	WT_SESSION::create, may not be \c "none"
	 * @param extractor the application-supplied extractor
	 * @configempty{WT_CONNECTION.add_extractor, see dist/api_data.py}
	 * @errors
	 */
	int __F(add_extractor)(WT_CONNECTION *connection, const char *name,
	    WT_EXTRACTOR *extractor, const char *config);

	/*!
	 * Configure a custom file system.
	 *
	 * This method can only be called from an early loaded extension
	 * module. The application must first implement the WT_FILE_SYSTEM
	 * interface and then register the implementation with WiredTiger:
	 *
	 * @snippet ex_file_system.c WT_FILE_SYSTEM register
	 *
	 * @param connection the connection handle
	 * @param fs the populated file system structure
	 * @configempty{WT_CONNECTION.set_file_system, see dist/api_data.py}
	 * @errors
	 */
	int __F(set_file_system)(
	    WT_CONNECTION *connection, WT_FILE_SYSTEM *fs, const char *config);

	/*!
	 * Return a reference to the WiredTiger extension functions.
	 *
	 * @snippet ex_data_source.c WT_EXTENSION_API declaration
	 *
	 * @param wt_conn the WT_CONNECTION handle
	 * @returns a reference to a WT_EXTENSION_API structure.
	 */
	WT_EXTENSION_API *__F(get_extension_api)(WT_CONNECTION *wt_conn);
	/*! @} */
};

/*!
 * Open a connection to a database.
 *
 * @snippet ex_all.c Open a connection
 *
 * @param home The path to the database home directory.  See @ref home
 * for more information.
 * @param errhandler An error handler.  If <code>NULL</code>, a builtin error
 * handler is installed that writes error messages to stderr. See
 * @ref error_handling_event for more information.
 * @configstart{wiredtiger_open, see dist/api_data.py}
 * @config{async = (, asynchronous operations configuration options., a set of
 * related configuration options defined below.}
 * @config{&nbsp;&nbsp;&nbsp;&nbsp;enabled, enable asynchronous operation., a
 * boolean flag; default \c false.}
 * @config{&nbsp;&nbsp;&nbsp;&nbsp;ops_max,
 * maximum number of expected simultaneous asynchronous operations., an integer
 * between 1 and 4096; default \c 1024.}
 * @config{&nbsp;&nbsp;&nbsp;&nbsp;threads, the number of worker threads to
 * service asynchronous requests.  Each worker thread uses a session from the
 * configured session_max., an integer between 1 and 20; default \c 2.}
 * @config{
 * ),,}
 * @config{buffer_alignment, in-memory alignment (in bytes) for buffers used for
 * I/O. The default value of -1 indicates a platform-specific alignment value
 * should be used (4KB on Linux systems when direct I/O is configured\, zero
 * elsewhere)., an integer between -1 and 1MB; default \c -1.}
 * @config{cache_overhead, assume the heap allocator overhead is the specified
 * percentage\, and adjust the cache usage by that amount (for example\, if
 * there is 10GB of data in cache\, a percentage of 10 means WiredTiger treats
 * this as 11GB). This value is configurable because different heap allocators
 * have different overhead and different workloads will have different heap
 * allocation sizes and patterns\, therefore applications may need to adjust
 * this value based on allocator choice and behavior in measured workloads., an
 * integer between 0 and 30; default \c 8.}
 * @config{cache_size, maximum heap memory to allocate for the cache.  A
 * database should configure either \c cache_size or \c shared_cache but not
 * both., an integer between 1MB and 10TB; default \c 100MB.}
 * @config{checkpoint = (, periodically checkpoint the database.  Enabling the
 * checkpoint server uses a session from the configured session_max., a set of
 * related configuration options defined below.}
 * @config{&nbsp;&nbsp;&nbsp;&nbsp;log_size, wait for this amount of log record
 * bytes to be written to the log between each checkpoint.  If non-zero\, this
 * value will use a minimum of the log file size.  A database can configure both
 * log_size and wait to set an upper bound for checkpoints; setting this value
 * above 0 configures periodic checkpoints., an integer between 0 and 2GB;
 * default \c 0.}
 * @config{&nbsp;&nbsp;&nbsp;&nbsp;wait, seconds to wait between
 * each checkpoint; setting this value above 0 configures periodic checkpoints.,
 * an integer between 0 and 100000; default \c 0.}
 * @config{ ),,}
 * @config{checkpoint_sync, flush files to stable storage when closing or
 * writing checkpoints., a boolean flag; default \c true.}
 * @config{config_base, write the base configuration file if creating the
 * database.  If \c false in the config passed directly to ::wiredtiger_open\,
 * will ignore any existing base configuration file in addition to not creating
 * one.  See @ref config_base for more information., a boolean flag; default \c
 * true.}
 * @config{create, create the database if it does not exist., a boolean flag;
 * default \c false.}
 * @config{direct_io, Use \c O_DIRECT on POSIX systems\, and \c
 * FILE_FLAG_NO_BUFFERING on Windows to access files.  Options are given as a
 * list\, such as <code>"direct_io=[data]"</code>. Configuring \c direct_io
 * requires care\, see @ref tuning_system_buffer_cache_direct_io for important
 * warnings.  Including \c "data" will cause WiredTiger data files to use direct
 * I/O\, including \c "log" will cause WiredTiger log files to use direct I/O\,
 * and including \c "checkpoint" will cause WiredTiger data files opened at a
 * checkpoint (i.e: read only) to use direct I/O. \c direct_io should be
 * combined with \c write_through to get the equivalent of \c O_DIRECT on
 * Windows., a list\, with values chosen from the following options: \c
 * "checkpoint"\, \c "data"\, \c "log"; default empty.}
 * @config{encryption = (, configure an encryptor for system wide metadata and
 * logs.  If a system wide encryptor is set\, it is also used for encrypting
 * data files and tables\, unless encryption configuration is explicitly set for
 * them when they are created with WT_SESSION::create., a set of related
 * configuration options defined below.}
 * @config{&nbsp;&nbsp;&nbsp;&nbsp;keyid,
 * An identifier that identifies a unique instance of the encryptor.  It is
 * stored in clear text\, and thus is available when the wiredtiger database is
 * reopened.  On the first use of a (name\, keyid) combination\, the
 * WT_ENCRYPTOR::customize function is called with the keyid as an argument., a
 * string; default empty.}
 * @config{&nbsp;&nbsp;&nbsp;&nbsp;name, Permitted
 * values are \c "none" or custom encryption engine name created with
 * WT_CONNECTION::add_encryptor.  See @ref encryption for more information., a
 * string; default \c none.}
 * @config{&nbsp;&nbsp;&nbsp;&nbsp;secretkey, A string
 * that is passed to the WT_ENCRYPTOR::customize function.  It is never stored
 * in clear text\, so must be given to any subsequent ::wiredtiger_open calls to
 * reopen the database.  It must also be provided to any "wt" commands used with
 * this database., a string; default empty.}
 * @config{ ),,}
 * @config{error_prefix, prefix string for error messages., a string; default
 * empty.}
 * @config{eviction = (, eviction configuration options., a set of related
 * configuration options defined below.}
 * @config{&nbsp;&nbsp;&nbsp;&nbsp;threads_max, maximum number of threads
 * WiredTiger will start to help evict pages from cache.  The number of threads
 * started will vary depending on the current eviction load.  Each eviction
 * worker thread uses a session from the configured session_max., an integer
 * between 1 and 20; default \c 1.}
 * @config{&nbsp;&nbsp;&nbsp;&nbsp;threads_min,
 * minimum number of threads WiredTiger will start to help evict pages from
 * cache.  The number of threads currently running will vary depending on the
 * current eviction load., an integer between 1 and 20; default \c 1.}
 * @config{
 * ),,}
 * @config{eviction_checkpoint_target, perform eviction at the beginning of
 * checkpoints to bring the dirty content in cache to this level\, expressed as
 * a percentage of the total cache size.  Ignored if set to zero or \c in_memory
 * is \c true., an integer between 0 and 99; default \c 5.}
 * @config{eviction_dirty_target, perform eviction in worker threads when the
 * cache contains at least this much dirty content\, expressed as a percentage
 * of the total cache size., an integer between 1 and 99; default \c 5.}
 * @config{eviction_dirty_trigger, trigger application threads to perform
 * eviction when the cache contains at least this much dirty content\, expressed
 * as a percentage of the total cache size.  This setting only alters behavior
 * if it is lower than eviction_trigger., an integer between 1 and 99; default
 * \c 20.}
 * @config{eviction_target, perform eviction in worker threads when the cache
 * contains at least this much content\, expressed as a percentage of the total
 * cache size.  Must be less than \c eviction_trigger., an integer between 10
 * and 99; default \c 80.}
 * @config{eviction_trigger, trigger application threads to perform eviction
 * when the cache contains at least this much content\, expressed as a
 * percentage of the total cache size., an integer between 10 and 99; default \c
 * 95.}
 * @config{exclusive, fail if the database already exists\, generally used with
 * the \c create option., a boolean flag; default \c false.}
 * @config{extensions, list of shared library extensions to load (using dlopen).
 * Any values specified to an library extension are passed to
 * WT_CONNECTION::load_extension as the \c config parameter (for example\,
 * <code>extensions=(/path/ext.so={entry=my_entry})</code>)., a list of strings;
 * default empty.}
 * @config{file_extend, file extension configuration.  If set\, extend files of
 * the set type in allocations of the set size\, instead of a block at a time as
 * each new block is written.  For example\,
 * <code>file_extend=(data=16MB)</code>., a list\, with values chosen from the
 * following options: \c "data"\, \c "log"; default empty.}
 * @config{file_manager = (, control how file handles are managed., a set of
 * related configuration options defined below.}
 * @config{&nbsp;&nbsp;&nbsp;&nbsp;close_handle_minimum, number of handles open
 * before the file manager will look for handles to close., an integer greater
 * than or equal to 0; default \c 250.}
 * @config{&nbsp;&nbsp;&nbsp;&nbsp;close_idle_time, amount of time in seconds a
 * file handle needs to be idle before attempting to close it.  A setting of 0
 * means that idle handles are not closed., an integer between 0 and 100000;
 * default \c 30.}
 * @config{&nbsp;&nbsp;&nbsp;&nbsp;close_scan_interval, interval
 * in seconds at which to check for files that are inactive and close them., an
 * integer between 1 and 100000; default \c 10.}
 * @config{ ),,}
 * @config{hazard_max, maximum number of simultaneous hazard pointers per
 * session handle., an integer greater than or equal to 15; default \c 1000.}
 * @config{in_memory, keep data in-memory only.  See @ref in_memory for more
 * information., a boolean flag; default \c false.}
 * @config{log = (, enable logging.  Enabling logging uses three sessions from
 * the configured session_max., a set of related configuration options defined
 * below.}
 * @config{&nbsp;&nbsp;&nbsp;&nbsp;archive, automatically archive
 * unneeded log files., a boolean flag; default \c true.}
 * @config{&nbsp;&nbsp;&nbsp;&nbsp;compressor, configure a compressor for log
 * records.  Permitted values are \c "none" or custom compression engine name
 * created with WT_CONNECTION::add_compressor.  If WiredTiger has builtin
 * support for \c "snappy"\, \c "lz4" or \c "zlib" compression\, these names are
 * also available.  See @ref compression for more information., a string;
 * default \c none.}
 * @config{&nbsp;&nbsp;&nbsp;&nbsp;enabled, enable logging
 * subsystem., a boolean flag; default \c false.}
 * @config{&nbsp;&nbsp;&nbsp;&nbsp;file_max, the maximum size of log files., an
 * integer between 100KB and 2GB; default \c 100MB.}
 * @config{&nbsp;&nbsp;&nbsp;&nbsp;path, the name of a directory into which log
 * files are written.  The directory must already exist.  If the value is not an
 * absolute path\, the path is relative to the database home (see @ref
 * absolute_path for more information)., a string; default \c ".".}
 * @config{&nbsp;&nbsp;&nbsp;&nbsp;prealloc, pre-allocate log files., a boolean
 * flag; default \c true.}
 * @config{&nbsp;&nbsp;&nbsp;&nbsp;recover, run recovery
 * or error if recovery needs to run after an unclean shutdown., a string\,
 * chosen from the following options: \c "error"\, \c "on"; default \c on.}
 * @config{&nbsp;&nbsp;&nbsp;&nbsp;zero_fill, manually write zeroes into log
 * files., a boolean flag; default \c false.}
 * @config{ ),,}
 * @config{lsm_manager = (, configure database wide options for LSM tree
 * management.  The LSM manager is started automatically the first time an LSM
 * tree is opened.  The LSM manager uses a session from the configured
 * session_max., a set of related configuration options defined below.}
 * @config{&nbsp;&nbsp;&nbsp;&nbsp;merge, merge LSM chunks where possible., a
 * boolean flag; default \c true.}
 * @config{&nbsp;&nbsp;&nbsp;&nbsp;worker_thread_max, Configure a set of threads
 * to manage merging LSM trees in the database.  Each worker thread uses a
 * session handle from the configured session_max., an integer between 3 and 20;
 * default \c 4.}
 * @config{ ),,}
 * @config{mmap, Use memory mapping to access files when possible., a boolean
 * flag; default \c true.}
 * @config{multiprocess, permit sharing between processes (will automatically
 * start an RPC server for primary processes and use RPC for secondary
 * processes). <b>Not yet supported in WiredTiger</b>., a boolean flag; default
 * \c false.}
 * @config{readonly, open connection in read-only mode.  The database must
 * exist.  All methods that may modify a database are disabled.  See @ref
 * readonly for more information., a boolean flag; default \c false.}
 * @config{session_max, maximum expected number of sessions (including server
 * threads)., an integer greater than or equal to 1; default \c 100.}
 * @config{shared_cache = (, shared cache configuration options.  A database
 * should configure either a cache_size or a shared_cache not both.  Enabling a
 * shared cache uses a session from the configured session_max., a set of
 * related configuration options defined below.}
 * @config{&nbsp;&nbsp;&nbsp;&nbsp;chunk, the granularity that a shared cache is
 * redistributed., an integer between 1MB and 10TB; default \c 10MB.}
 * @config{&nbsp;&nbsp;&nbsp;&nbsp;name, the name of a cache that is shared
 * between databases or \c "none" when no shared cache is configured., a string;
 * default \c none.}
 * @config{&nbsp;&nbsp;&nbsp;&nbsp;quota, maximum size of
 * cache this database can be allocated from the shared cache.  Defaults to the
 * entire shared cache size., an integer; default \c 0.}
 * @config{&nbsp;&nbsp;&nbsp;&nbsp;reserve, amount of cache this database is
 * guaranteed to have available from the shared cache.  This setting is per
 * database.  Defaults to the chunk size., an integer; default \c 0.}
 * @config{&nbsp;&nbsp;&nbsp;&nbsp;size, maximum memory to allocate for the
 * shared cache.  Setting this will update the value if one is already set., an
 * integer between 1MB and 10TB; default \c 500MB.}
 * @config{ ),,}
 * @config{statistics, Maintain database statistics\, which may impact
 * performance.  Choosing "all" maintains all statistics regardless of cost\,
 * "fast" maintains a subset of statistics that are relatively inexpensive\,
 * "none" turns off all statistics.  The "clear" configuration resets statistics
 * after they are gathered\, where appropriate (for example\, a cache size
 * statistic is not cleared\, while the count of cursor insert operations will
 * be cleared). When "clear" is configured for the database\, gathered
 * statistics are reset each time a statistics cursor is used to gather
 * statistics\, as well as each time statistics are logged using the \c
 * statistics_log configuration.  See @ref statistics for more information., a
 * list\, with values chosen from the following options: \c "all"\, \c "fast"\,
 * \c "none"\, \c "clear"; default \c none.}
 * @config{statistics_log = (, log any statistics the database is configured to
 * maintain\, to a file.  See @ref statistics for more information.  Enabling
 * the statistics log server uses a session from the configured session_max., a
 * set of related configuration options defined below.}
 * @config{&nbsp;&nbsp;&nbsp;&nbsp;json, encode statistics in JSON format., a
 * boolean flag; default \c false.}
 * @config{&nbsp;&nbsp;&nbsp;&nbsp;on_close,
 * log statistics on database close., a boolean flag; default \c false.}
 * @config{&nbsp;&nbsp;&nbsp;&nbsp;path, the name of a directory into which
 * statistics files are written.  The directory must already exist.  If the
 * value is not an absolute path\, the path is relative to the database home
 * (see @ref absolute_path for more information)., a string; default \c ".".}
 * @config{&nbsp;&nbsp;&nbsp;&nbsp;sources, if non-empty\, include statistics
 * for the list of data source URIs\, if they are open at the time of the
 * statistics logging.  The list may include URIs matching a single data source
 * ("table:mytable")\, or a URI matching all data sources of a particular type
 * ("table:")., a list of strings; default empty.}
 * @config{&nbsp;&nbsp;&nbsp;&nbsp;timestamp, a timestamp prepended to each log
 * record\, may contain strftime conversion specifications\, when \c json is
 * configured\, defaults to \c "%FT%Y.000Z"., a string; default \c "%b %d
 * %H:%M:%S".}
 * @config{&nbsp;&nbsp;&nbsp;&nbsp;wait, seconds to wait between
 * each write of the log records; setting this value above 0 configures
 * statistics logging., an integer between 0 and 100000; default \c 0.}
 * @config{
 * ),,}
 * @config{transaction_sync = (, how to sync log records when the transaction
 * commits., a set of related configuration options defined below.}
 * @config{&nbsp;&nbsp;&nbsp;&nbsp;enabled, whether to sync the log on every
 * commit by default\, can be overridden by the \c sync setting to
 * WT_SESSION::commit_transaction., a boolean flag; default \c false.}
 * @config{&nbsp;&nbsp;&nbsp;&nbsp;method, the method used to ensure log records
 * are stable on disk\, see @ref tune_durability for more information., a
 * string\, chosen from the following options: \c "dsync"\, \c "fsync"\, \c
 * "none"; default \c fsync.}
 * @config{ ),,}
 * @config{use_environment, use the \c WIREDTIGER_CONFIG and \c WIREDTIGER_HOME
 * environment variables if the process is not running with special privileges.
 * See @ref home for more information., a boolean flag; default \c true.}
 * @config{use_environment_priv, use the \c WIREDTIGER_CONFIG and \c
 * WIREDTIGER_HOME environment variables even if the process is running with
 * special privileges.  See @ref home for more information., a boolean flag;
 * default \c false.}
 * @config{verbose, enable messages for various events.  Only available if
 * WiredTiger is configured with --enable-verbose.  Options are given as a
 * list\, such as <code>"verbose=[evictserver\,read]"</code>., a list\, with
 * values chosen from the following options: \c "api"\, \c "block"\, \c
 * "checkpoint"\, \c "compact"\, \c "evict"\, \c "evictserver"\, \c "fileops"\,
 * \c "handleops"\, \c "log"\, \c "lsm"\, \c "lsm_manager"\, \c "metadata"\, \c
 * "mutex"\, \c "overflow"\, \c "read"\, \c "rebalance"\, \c "reconcile"\, \c
 * "recovery"\, \c "salvage"\, \c "shared_cache"\, \c "split"\, \c "temporary"\,
 * \c "thread_group"\, \c "transaction"\, \c "verify"\, \c "version"\, \c
 * "write"; default empty.}
 * @config{write_through, Use \c FILE_FLAG_WRITE_THROUGH on Windows to write to
 * files.  Ignored on non-Windows systems.  Options are given as a list\, such
 * as <code>"write_through=[data]"</code>. Configuring \c write_through requires
 * care\, see @ref tuning_system_buffer_cache_direct_io for important warnings.
 * Including \c "data" will cause WiredTiger data files to write through cache\,
 * including \c "log" will cause WiredTiger log files to write through cache.
 * \c write_through should be combined with \c direct_io to get the equivalent
 * of POSIX \c O_DIRECT on Windows., a list\, with values chosen from the
 * following options: \c "data"\, \c "log"; default empty.}
 * @configend
 * Additionally, if files named \c WiredTiger.config or \c WiredTiger.basecfg
 * appear in the WiredTiger home directory, they are read for configuration
 * values (see @ref config_file and @ref config_base for details).
 * See @ref config_order for ordering of the configuration mechanisms.
 * @param[out] connectionp A pointer to the newly opened connection handle
 * @errors
 */
int wiredtiger_open(const char *home,
    WT_EVENT_HANDLER *errhandler, const char *config,
    WT_CONNECTION **connectionp);

/*!
 * Return information about a WiredTiger error as a string (see
 * WT_SESSION::strerror for a thread-safe API).
 *
 * @snippet ex_all.c Display an error
 *
 * @param error a return value from a WiredTiger, ISO C, or POSIX standard API
 * @returns a string representation of the error
 */
const char *wiredtiger_strerror(int error);

#if !defined(SWIG)
/*!
 * The interface implemented by applications to accept notifications
 * of the completion of asynchronous operations.
 *
 * Applications register their implementation with WiredTiger by calling
 * WT_CONNECTION::async_new_op.
 *
 * @snippet ex_async.c async handle allocation
 */
struct __wt_async_callback {
	/*!
	 * Callback to receive completion notification.
	 *
	 * @param[in] op the operation handle
	 * @param[in] op_ret the result of the async operation
	 * @param[in] flags currently unused
	 * @returns zero for success, non-zero to indicate an error.
	 *
	 * @snippet ex_async.c async example callback implementation
	 */
	int (*notify)(WT_ASYNC_CALLBACK *cb, WT_ASYNC_OP *op,
	    int op_ret, uint32_t flags);
};
#endif

/*!
 * The interface implemented by applications to handle error, informational and
 * progress messages.  Entries set to NULL are ignored and the default handlers
 * will continue to be used.
 */
struct __wt_event_handler {
	/*!
	 * Callback to handle error messages; by default, error messages are
	 * written to the stderr stream. See @ref error_handling.
	 *
	 * Errors that require the application to exit and restart will have
	 * their \c error value set to \c WT_PANIC. The application can exit
	 * immediately when \c WT_PANIC is passed to an error handler, there
	 * is no reason to return into WiredTiger.
	 *
	 * Error handler returns are not ignored: if the handler returns
	 * non-zero, the error may cause the WiredTiger function posting the
	 * event to fail, and may even cause operation or library failure.
	 *
	 * @param session the WiredTiger session handle in use when the error
	 * was generated. The handle may have been created by the application
	 * or automatically by WiredTiger.
	 * @param error a return value from a WiredTiger, ISO C, or
	 * POSIX standard API, which can be converted to a string using
	 * WT_SESSION::strerror
	 * @param message an error string
	 */
	int (*handle_error)(WT_EVENT_HANDLER *handler,
	    WT_SESSION *session, int error, const char *message);

	/*!
	 * Callback to handle informational messages; by default, informational
	 * messages are written to the stdout stream. See @ref error_handling.
	 *
	 * Message handler returns are not ignored: if the handler returns
	 * non-zero, the error may cause the WiredTiger function posting the
	 * event to fail, and may even cause operation or library failure.
	 *
	 * @param session the WiredTiger session handle in use when the message
	 * was generated. The handle may have been created by the application
	 * or automatically by WiredTiger.
	 * @param message an informational string
	 */
	int (*handle_message)(WT_EVENT_HANDLER *handler,
	    WT_SESSION *session, const char *message);

	/*!
	 * Callback to handle progress messages; by default, no progress
	 * messages are written. See @ref error_handling.
	 *
	 * Progress handler returns are not ignored: if the handler returns
	 * non-zero, the error may cause the WiredTiger function posting the
	 * event to fail, and may even cause operation or library failure.
	 *
	 * @param session the WiredTiger session handle in use when the
	 * progress message was generated. The handle may have been created by
	 * the application or automatically by WiredTiger.
	 * @param operation a string representation of the operation
	 * @param progress a counter
	 */
	int (*handle_progress)(WT_EVENT_HANDLER *handler,
	    WT_SESSION *session, const char *operation, uint64_t progress);

	/*!
	 * Callback to handle automatic close of a WiredTiger handle.
	 *
	 * Close handler returns are not ignored: if the handler returns
	 * non-zero, the error may cause the WiredTiger function posting the
	 * event to fail, and may even cause operation or library failure.
	 *
	 * @param session The session handle that is being closed if the
	 * cursor parameter is NULL.
	 * @param cursor The cursor handle that is being closed, or NULL if
	 * it is a session handle being closed.
	 */
	int (*handle_close)(WT_EVENT_HANDLER *handler,
	    WT_SESSION *session, WT_CURSOR *cursor);
};

/*!
 * @name Data packing and unpacking
 * @{
 */

/*!
 * Pack a structure into a buffer.
 *
 * See @ref packing for a description of the permitted format strings.
 *
 * @section pack_examples Packing Examples
 *
 * For example, the string <code>"iSh"</code> will pack a 32-bit integer
 * followed by a NUL-terminated string, followed by a 16-bit integer.  The
 * default, big-endian encoding will be used, with no alignment.  This could be
 * used in C as follows:
 *
 * @snippet ex_all.c Pack fields into a buffer
 *
 * Then later, the values can be unpacked as follows:
 *
 * @snippet ex_all.c Unpack fields from a buffer
 *
 * @param session the session handle
 * @param buffer a pointer to a packed byte array
 * @param size the number of valid bytes in the buffer
 * @param format the data format, see @ref packing
 * @errors
 */
int wiredtiger_struct_pack(WT_SESSION *session,
    void *buffer, size_t size, const char *format, ...);

/*!
 * Calculate the size required to pack a structure.
 *
 * Note that for variable-sized fields including variable-sized strings and
 * integers, the calculated sized merely reflects the expected sizes specified
 * in the format string itself.
 *
 * @snippet ex_all.c Get the packed size
 *
 * @param session the session handle
 * @param sizep a location where the number of bytes needed for the
 * matching call to ::wiredtiger_struct_pack is returned
 * @param format the data format, see @ref packing
 * @errors
 */
int wiredtiger_struct_size(WT_SESSION *session,
    size_t *sizep, const char *format, ...);

/*!
 * Unpack a structure from a buffer.
 *
 * Reverse of ::wiredtiger_struct_pack: gets values out of a
 * packed byte string.
 *
 * @snippet ex_all.c Unpack fields from a buffer
 *
 * @param session the session handle
 * @param buffer a pointer to a packed byte array
 * @param size the number of valid bytes in the buffer
 * @param format the data format, see @ref packing
 * @errors
 */
int wiredtiger_struct_unpack(WT_SESSION *session,
    const void *buffer, size_t size, const char *format, ...);

#if !defined(SWIG)

/*!
 * Streaming interface to packing.
 *
 * This allows applications to pack or unpack records one field at a time.
 * This is an opaque handle returned by ::wiredtiger_pack_start or
 * ::wiredtiger_unpack_start.  It must be closed with ::wiredtiger_pack_close.
 */
typedef struct __wt_pack_stream WT_PACK_STREAM;

/*!
 * Start a packing operation into a buffer with the given format string.  This
 * should be followed by a series of calls to ::wiredtiger_pack_item,
 * ::wiredtiger_pack_int, ::wiredtiger_pack_str or ::wiredtiger_pack_uint
 * to fill in the values.
 *
 * @param session the session handle
 * @param format the data format, see @ref packing
 * @param buffer a pointer to memory to hold the packed data
 * @param size the size of the buffer
 * @param[out] psp the new packing stream handle
 * @errors
 */
int wiredtiger_pack_start(WT_SESSION *session,
    const char *format, void *buffer, size_t size, WT_PACK_STREAM **psp);

/*!
 * Start an unpacking operation from a buffer with the given format string.
 * This should be followed by a series of calls to ::wiredtiger_unpack_item,
 * ::wiredtiger_unpack_int, ::wiredtiger_unpack_str or ::wiredtiger_unpack_uint
 * to retrieve the packed values.
 *
 * @param session the session handle
 * @param format the data format, see @ref packing
 * @param buffer a pointer to memory holding the packed data
 * @param size the size of the buffer
 * @param[out] psp the new packing stream handle
 * @errors
 */
int wiredtiger_unpack_start(WT_SESSION *session,
    const char *format, const void *buffer, size_t size, WT_PACK_STREAM **psp);

/*!
 * Close a packing stream.
 *
 * @param ps the packing stream handle
 * @param[out] usedp the number of bytes in the buffer used by the stream
 * @errors
 */
int wiredtiger_pack_close(WT_PACK_STREAM *ps, size_t *usedp);

/*!
 * Pack an item into a packing stream.
 *
 * @param ps the packing stream handle
 * @param item an item to pack
 * @errors
 */
int wiredtiger_pack_item(WT_PACK_STREAM *ps, WT_ITEM *item);

/*!
 * Pack a signed integer into a packing stream.
 *
 * @param ps the packing stream handle
 * @param i a signed integer to pack
 * @errors
 */
int wiredtiger_pack_int(WT_PACK_STREAM *ps, int64_t i);

/*!
 * Pack a string into a packing stream.
 *
 * @param ps the packing stream handle
 * @param s a string to pack
 * @errors
 */
int wiredtiger_pack_str(WT_PACK_STREAM *ps, const char *s);

/*!
 * Pack an unsigned integer into a packing stream.
 *
 * @param ps the packing stream handle
 * @param u an unsigned integer to pack
 * @errors
 */
int wiredtiger_pack_uint(WT_PACK_STREAM *ps, uint64_t u);

/*!
 * Unpack an item from a packing stream.
 *
 * @param ps the packing stream handle
 * @param item an item to unpack
 * @errors
 */
int wiredtiger_unpack_item(WT_PACK_STREAM *ps, WT_ITEM *item);

/*!
 * Unpack a signed integer from a packing stream.
 *
 * @param ps the packing stream handle
 * @param[out] ip the unpacked signed integer
 * @errors
 */
int wiredtiger_unpack_int(WT_PACK_STREAM *ps, int64_t *ip);

/*!
 * Unpack a string from a packing stream.
 *
 * @param ps the packing stream handle
 * @param[out] sp the unpacked string
 * @errors
 */
int wiredtiger_unpack_str(WT_PACK_STREAM *ps, const char **sp);

/*!
 * Unpack an unsigned integer from a packing stream.
 *
 * @param ps the packing stream handle
 * @param[out] up the unpacked unsigned integer
 * @errors
 */
int wiredtiger_unpack_uint(WT_PACK_STREAM *ps, uint64_t *up);
/*! @} */

/*!
 * @name Configuration strings
 * @{
 */

/*!
 * The configuration information returned by the WiredTiger configuration
 * parsing functions in the WT_EXTENSION_API and the public API.
 */
struct __wt_config_item {
	/*!
	 * The value of a configuration string.
	 *
	 * Regardless of the type of the configuration string (boolean, int,
	 * list or string), the \c str field will reference the value of the
	 * configuration string.
	 *
	 * The bytes referenced by \c str are <b>not</b> nul-terminated,
	 * use the \c len field instead of a terminating nul byte.
	 */
	const char *str;

	/*! The number of bytes in the value referenced by \c str. */
	size_t len;

	/*!
	 * The numeric value of a configuration boolean or integer.
	 *
	 * If the configuration string's value is "true" or "false", the
	 * \c val field will be set to 1 (true), or 0 (false).
	 *
	 * If the configuration string can be legally interpreted as an integer,
	 * using the strtoll function rules as specified in ISO/IEC 9899:1990
	 * ("ISO C90"), that integer will be stored in the \c val field.
	 */
	int64_t val;

	/*! Permitted values of the \c type field. */
	enum {
		/*! A string value with quotes stripped. */
		WT_CONFIG_ITEM_STRING,
		/*! A boolean literal ("true" or "false"). */
		WT_CONFIG_ITEM_BOOL,
		/*! An unquoted identifier: a string value without quotes. */
		WT_CONFIG_ITEM_ID,
		/*! A numeric value. */
		WT_CONFIG_ITEM_NUM,
		/*! A nested structure or list, including brackets. */
		WT_CONFIG_ITEM_STRUCT
	}
	/*!
	 * The type of value determined by the parser.  In all cases,
	 * the \c str and \c len fields are set.
	 */
	type;
};

#if !defined(SWIG) && !defined(DOXYGEN)
/*!
 * Validate a configuration string for a WiredTiger API.
 * This API is outside the scope of a WiredTiger connection handle, since
 * applications may need to validate configuration strings prior to calling
 * ::wiredtiger_open.
 * @param session the session handle (may be \c NULL if the database not yet
 * opened).
 * @param errhandler An error handler (used if \c session is \c NULL; if both
 * \c session and \c errhandler are \c NULL, error messages will be written to
 * stderr).
 * @param name the WiredTiger function or method to validate.
 * @param config the configuration string being parsed.
 * @returns zero for success, non-zero to indicate an error.
 *
 * @snippet ex_all.c Validate a configuration string
 */
int wiredtiger_config_validate(WT_SESSION *session,
    WT_EVENT_HANDLER *errhandler, const char *name, const char *config);
#endif

/*!
 * Create a handle that can be used to parse or create configuration strings
 * compatible with WiredTiger APIs.
 * This API is outside the scope of a WiredTiger connection handle, since
 * applications may need to generate configuration strings prior to calling
 * ::wiredtiger_open.
 * @param session the session handle to be used for error reporting (if NULL,
 *	error messages will be written to stderr).
 * @param config the configuration string being parsed. The string must
 *	remain valid for the lifetime of the parser handle.
 * @param len the number of valid bytes in \c config
 * @param[out] config_parserp A pointer to the newly opened handle
 * @errors
 *
 * @snippet ex_config_parse.c Create a configuration parser
 */
int wiredtiger_config_parser_open(WT_SESSION *session,
    const char *config, size_t len, WT_CONFIG_PARSER **config_parserp);

/*!
 * A handle that can be used to search and traverse configuration strings
 * compatible with WiredTiger APIs.
 * To parse the contents of a list or nested configuration string use a new
 * configuration parser handle based on the content of the ::WT_CONFIG_ITEM
 * retrieved from the parent configuration string.
 *
 * @section config_parse_examples Configuration String Parsing examples
 *
 * This could be used in C to create a configuration parser as follows:
 *
 * @snippet ex_config_parse.c Create a configuration parser
 *
 * Once the parser has been created the content can be queried directly:
 *
 * @snippet ex_config_parse.c get
 *
 * Or the content can be traversed linearly:
 *
 * @snippet ex_config_parse.c next
 *
 * Nested configuration values can be queried using a shorthand notation:
 *
 * @snippet ex_config_parse.c nested get
 *
 * Nested configuration values can be traversed using multiple
 * ::WT_CONFIG_PARSER handles:
 *
 * @snippet ex_config_parse.c nested traverse
 */
struct __wt_config_parser {

	/*!
	 * Close the configuration scanner releasing any resources.
	 *
	 * @param config_parser the configuration parser handle
	 * @errors
	 *
	 */
	int __F(close)(WT_CONFIG_PARSER *config_parser);

	/*!
	 * Return the next key/value pair.
	 *
	 * When iteration would pass the end of the configuration string
	 * ::WT_NOTFOUND will be returned.
	 *
	 * If an item has no explicitly assigned value, the item will be
	 * returned in \c key and the \c value will be set to the boolean
	 * \c "true" value.
	 *
	 * @param config_parser the configuration parser handle
	 * @param key the returned key
	 * @param value the returned value
	 * @errors
	 *
	 */
	int __F(next)(WT_CONFIG_PARSER *config_parser,
	    WT_CONFIG_ITEM *key, WT_CONFIG_ITEM *value);

	/*!
	 * Return the value of an item in the configuration string.
	 *
	 * @param config_parser the configuration parser handle
	 * @param key configuration key string
	 * @param value the returned value
	 * @errors
	 *
	 */
	int __F(get)(WT_CONFIG_PARSER *config_parser,
	    const char *key, WT_CONFIG_ITEM *value);
};

#endif /* !defined(SWIG) */
/*! @} */

/*!
 * Get version information.
 *
 * @snippet ex_all.c Get the WiredTiger library version #1
 * @snippet ex_all.c Get the WiredTiger library version #2
 *
 * @param majorp a location where the major version number is returned
 * @param minorp a location where the minor version number is returned
 * @param patchp a location where the patch version number is returned
 * @returns a string representation of the version
 */
const char *wiredtiger_version(int *majorp, int *minorp, int *patchp);

/*******************************************
 * Error returns
 *******************************************/
/*!
 * @anchor error_returns
 * @name Error returns
 * Most functions and methods in WiredTiger return an integer code indicating
 * whether the operation succeeded or failed.  A return of zero indicates
 * success, all non-zero return values indicate some kind of failure.
 *
 * WiredTiger reserves all values from -31,800 to -31,999 as possible error
 * return values.  WiredTiger may also return C99/POSIX error codes such as
 * \c ENOMEM, \c EINVAL and \c ENOTSUP, with the usual meanings.
 *
 * The following are all of the WiredTiger-specific error returns:
 * @{
 */
/*
 * DO NOT EDIT: automatically built by dist/api_err.py.
 * Error return section: BEGIN
 */
/*!
 * Conflict between concurrent operations.
 * This error is generated when an operation cannot be completed due to a
 * conflict with concurrent operations.  The operation may be retried; if a
 * transaction is in progress, it should be rolled back and the operation
 * retried in a new transaction.
 */
#define	WT_ROLLBACK	-31800
/*!
 * Attempt to insert an existing key.
 * This error is generated when the application attempts to insert a record with
 * the same key as an existing record without the 'overwrite' configuration to
 * WT_SESSION::open_cursor.
 */
#define	WT_DUPLICATE_KEY	-31801
/*!
 * Non-specific WiredTiger error.
 * This error is returned when an error is not covered by a specific error
 * return.
 */
#define	WT_ERROR	-31802
/*!
 * Item not found.
 * This error indicates an operation did not find a value to return.  This
 * includes cursor search and other operations where no record matched the
 * cursor's search key such as WT_CURSOR::update or WT_CURSOR::remove.
 */
#define	WT_NOTFOUND	-31803
/*!
 * WiredTiger library panic.
 * This error indicates an underlying problem that requires the application exit
 * and restart. The application can exit immediately when \c WT_PANIC is
 * returned from a WiredTiger interface, no further WiredTiger calls are
 * required.
 */
#define	WT_PANIC	-31804
/*! @cond internal */
/*! Restart the operation (internal). */
#define	WT_RESTART	-31805
/*! @endcond */
/*!
 * Recovery must be run to continue.
 * This error is generated when wiredtiger_open is configured to return an error
 * if recovery is required to use the database.
 */
#define	WT_RUN_RECOVERY	-31806
/*!
 * Operation would overflow cache.
 * This error is only generated when wiredtiger_open is configured to run in-
 * memory, and an insert or update operation requires more than the configured
 * cache size to complete. The operation may be retried; if a transaction is in
 * progress, it should be rolled back and the operation retried in a new
 * transaction.
 */
#define	WT_CACHE_FULL	-31807
/*
 * Error return section: END
 * DO NOT EDIT: automatically built by dist/api_err.py.
 */
/*! @} */

#ifndef DOXYGEN
#define	WT_DEADLOCK	WT_ROLLBACK		/* Backward compatibility */
#endif

/*! @} */

/*!
 * @defgroup wt_ext WiredTiger Extension API
 * The functions and interfaces applications use to customize and extend the
 * behavior of WiredTiger.
 * @{
 */

/*******************************************
 * Forward structure declarations for the extension API
 *******************************************/
struct __wt_config_arg;	typedef struct __wt_config_arg WT_CONFIG_ARG;

/*!
 * The interface implemented by applications to provide custom ordering of
 * records.
 *
 * Applications register their implementation with WiredTiger by calling
 * WT_CONNECTION::add_collator.  See @ref custom_collators for more
 * information.
 *
 * @snippet ex_extending.c add collator nocase
 *
 * @snippet ex_extending.c add collator prefix10
 */
struct __wt_collator {
	/*!
	 * Callback to compare keys.
	 *
	 * @param[out] cmp set to -1 if <code>key1 < key2</code>,
	 * 	0 if <code>key1 == key2</code>,
	 * 	1 if <code>key1 > key2</code>.
	 * @returns zero for success, non-zero to indicate an error.
	 *
	 * @snippet ex_all.c Implement WT_COLLATOR
	 *
	 * @snippet ex_extending.c case insensitive comparator
	 *
	 * @snippet ex_extending.c n character comparator
	 */
	int (*compare)(WT_COLLATOR *collator, WT_SESSION *session,
	    const WT_ITEM *key1, const WT_ITEM *key2, int *cmp);

	/*!
	 * If non-NULL, this callback is called to customize the collator
	 * for each data source.  If the callback returns a non-NULL
	 * collator, that instance is used instead of this one for all
	 * comparisons.
	 */
	int (*customize)(WT_COLLATOR *collator, WT_SESSION *session,
	    const char *uri, WT_CONFIG_ITEM *passcfg, WT_COLLATOR **customp);

	/*!
	 * If non-NULL a callback performed when the data source is closed
	 * for customized extractors otherwise when the database is closed.
	 *
	 * The WT_COLLATOR::terminate callback is intended to allow cleanup,
	 * the handle will not be subsequently accessed by WiredTiger.
	 */
	int (*terminate)(WT_COLLATOR *collator, WT_SESSION *session);
};

/*!
 * The interface implemented by applications to provide custom compression.
 *
 * Compressors must implement the WT_COMPRESSOR interface: the
 * WT_COMPRESSOR::compress and WT_COMPRESSOR::decompress callbacks must be
 * specified, and WT_COMPRESSOR::pre_size is optional.  To build your own
 * compressor, use one of the compressors in \c ext/compressors as a template:
 * \c ext/nop_compress is a simple compressor that passes through data
 * unchanged, and is a reasonable starting point.
 *
 * Applications register their implementation with WiredTiger by calling
 * WT_CONNECTION::add_compressor.
 *
 * @snippet nop_compress.c WT_COMPRESSOR initialization structure
 * @snippet nop_compress.c WT_COMPRESSOR initialization function
 */
struct __wt_compressor {
	/*!
	 * Callback to compress a chunk of data.
	 *
	 * WT_COMPRESSOR::compress takes a source buffer and a destination
	 * buffer, by default of the same size.  If the callback can compress
	 * the buffer to a smaller size in the destination, it does so, sets
	 * the \c compression_failed return to 0 and returns 0.  If compression
	 * does not produce a smaller result, the callback sets the
	 * \c compression_failed return to 1 and returns 0. If another
	 * error occurs, it returns an errno or WiredTiger error code.
	 *
	 * On entry, \c src will point to memory, with the length of the memory
	 * in \c src_len.  After successful completion, the callback should
	 * return \c 0 and set \c result_lenp to the number of bytes required
	 * for the compressed representation.
	 *
	 * On entry, \c dst points to the destination buffer with a length
	 * of \c dst_len.  If the WT_COMPRESSOR::pre_size method is specified,
	 * the destination buffer will be at least the size returned by that
	 * method; otherwise, the destination buffer will be at least as large
	 * as the length of the data to compress.
	 *
	 * If compression would not shrink the data or the \c dst buffer is not
	 * large enough to hold the compressed data, the callback should set
	 * \c compression_failed to a non-zero value and return 0.
	 *
	 * @param[in] src the data to compress
	 * @param[in] src_len the length of the data to compress
	 * @param[in] dst the destination buffer
	 * @param[in] dst_len the length of the destination buffer
	 * @param[out] result_lenp the length of the compressed data
	 * @param[out] compression_failed non-zero if compression did not
	 * decrease the length of the data (compression may not have completed)
	 * @returns zero for success, non-zero to indicate an error.
	 *
	 * @snippet nop_compress.c WT_COMPRESSOR compress
	 */
	int (*compress)(WT_COMPRESSOR *compressor, WT_SESSION *session,
	    uint8_t *src, size_t src_len,
	    uint8_t *dst, size_t dst_len,
	    size_t *result_lenp, int *compression_failed);

	/*!
	 * Callback to compress a list of byte strings.
	 *
	 * WT_COMPRESSOR::compress_raw gives applications fine-grained control
	 * over disk block size when writing row-store or variable-length
	 * column-store pages.  Where this level of control is not required by
	 * the underlying storage device, set the WT_COMPRESSOR::compress_raw
	 * callback to \c NULL and WiredTiger will internally split each page
	 * into blocks, each block then compressed by WT_COMPRESSOR::compress.
	 *
	 * WT_COMPRESSOR::compress_raw takes a source buffer and an array of
	 * 0-based offsets of byte strings in that buffer.  The callback then
	 * encodes none, some or all of the byte strings and copies the encoded
	 * representation into a destination buffer.  The callback returns the
	 * number of byte strings encoded and the bytes needed for the encoded
	 * representation. The encoded representation has header information
	 * prepended and is written as a block to the underlying file object.
	 *
	 * On entry, \c page_max is the configured maximum size for objects of
	 * this type.  (This value is provided for convenience, and will be
	 * either the \c internal_page_max or \c leaf_page_max value specified
	 * to WT_SESSION::create when the object was created.)
	 *
	 * On entry, \c split_pct is the configured Btree page split size for
	 * this object.  (This value is provided for convenience, and will be
	 * the \c split_pct value specified to WT_SESSION::create when the
	 * object was created.)
	 *
	 * On entry, \c extra is a count of additional bytes that will be added
	 * to the encoded representation before it is written.  In other words,
	 * if the target write size is 8KB, the returned encoded representation
	 * should be less than or equal to (8KB - \c extra).  The method does
	 * not need to skip bytes in the destination buffer based on \c extra,
	 * the method should only use \c extra to decide how many bytes to store
	 * into the destination buffer for its ideal block size.
	 *
	 * On entry, \c src points to the source buffer; \c offsets is an array
	 * of \c slots 0-based offsets into \c src, where each offset is the
	 * start of a byte string, except for the last offset, which is the
	 * offset of the first byte past the end of the last byte string.  (In
	 * other words, <code>offsets[0]</code> will be 0, the offset of the
	 * first byte of the first byte string in \c src, and
	 * <code>offsets[slots]</code> is the total length of all of the byte
	 * strings in the \c src buffer.)
	 *
	 * On entry, \c dst points to the destination buffer with a length
	 * of \c dst_len.  If the WT_COMPRESSOR::pre_size method is specified,
	 * the destination buffer will be at least the size returned by that
	 * method; otherwise, the destination buffer will be at least as large
	 * as the length of the data to compress.
	 *
	 * After successful completion, the callback should return \c 0, and
	 * set \c result_slotsp to the number of byte strings encoded and
	 * \c result_lenp to the bytes needed for the encoded representation.
	 *
	 * There is no requirement the callback encode any or all of the byte
	 * strings passed by WiredTiger.  If the callback does not encode any
	 * of the byte strings and compression should not be retried, the
	 * callback should set \c result_slotsp to 0.
	 *
	 * If the callback does not encode any of the byte strings and
	 * compression should be retried with additional byte strings, the
	 * callback must return \c EAGAIN.  In that case, WiredTiger will
	 * accumulate more rows and repeat the call.
	 *
	 * If there are no more rows to accumulate or the callback indicates
	 * that it cannot be retried, WiredTiger writes the remaining rows
	 * using \c WT_COMPRESSOR::compress.
	 *
	 * On entry, \c final is zero if there are more rows to be written as
	 * part of this page (if there will be additional data provided to the
	 * callback), and non-zero if there are no more rows to be written as
	 * part of this page.  If \c final is set and the callback fails to
	 * encode any rows, WiredTiger writes the remaining rows without further
	 * calls to the callback.  If \c final is set and the callback encodes
	 * any number of rows, WiredTiger continues to call the callback until
	 * all of the rows are encoded or the callback fails to encode any rows.
	 *
	 * The WT_COMPRESSOR::compress_raw callback is intended for applications
	 * wanting to create disk blocks in specific sizes.
	 * WT_COMPRESSOR::compress_raw is not a replacement for
	 * WT_COMPRESSOR::compress: objects which WT_COMPRESSOR::compress_raw
	 * cannot handle (for example, overflow key or value items), or which
	 * WT_COMPRESSOR::compress_raw chooses not to compress for any reason
	 * (for example, if WT_COMPRESSOR::compress_raw callback chooses not to
	 * compress a small number of rows, but the page being written has no
	 * more rows to accumulate), will be passed to WT_COMPRESSOR::compress.
	 *
	 * The WT_COMPRESSOR::compress_raw callback is only called for objects
	 * where it is applicable, that is, for row-store and variable-length
	 * column-store objects, where both row-store key prefix compression
	 * and row-store and variable-length column-store dictionary compression
	 * are \b not configured.  When WT_COMPRESSOR::compress_raw is not
	 * applicable, the WT_COMPRESSOR::compress callback is used instead.
	 *
	 * @param[in] page_max the configured maximum page size for this object
	 * @param[in] split_pct the configured page split size for this object
	 * @param[in] extra the count of the additional bytes
	 * @param[in] src the data to compress
	 * @param[in] offsets the byte offsets of the byte strings in src
	 * @param[in] slots the number of entries in offsets
	 * @param[in] dst the destination buffer
	 * @param[in] dst_len the length of the destination buffer
	 * @param[in] final non-zero if there are no more rows to accumulate
	 * @param[out] result_lenp the length of the compressed data
	 * @param[out] result_slotsp the number of byte offsets taken
	 * @returns zero for success, non-zero to indicate an error.
	 */
	int (*compress_raw)(WT_COMPRESSOR *compressor, WT_SESSION *session,
	    size_t page_max, int split_pct, size_t extra,
	    uint8_t *src, uint32_t *offsets, uint32_t slots,
	    uint8_t *dst, size_t dst_len,
	    int final,
	    size_t *result_lenp, uint32_t *result_slotsp);

	/*!
	 * Callback to decompress a chunk of data.
	 *
	 * WT_COMPRESSOR::decompress takes a source buffer and a destination
	 * buffer.  The contents are switched from \c compress: the
	 * source buffer is the compressed value, and the destination buffer is
	 * sized to be the original size.  If the callback successfully
	 * decompresses the source buffer to the destination buffer, it returns
	 * 0.  If an error occurs, it returns an errno or WiredTiger error code.
	 * The source buffer that WT_COMPRESSOR::decompress takes may have a
	 * size that is rounded up from the size originally produced by
	 * WT_COMPRESSOR::compress, with the remainder of the buffer set to
	 * zeroes. Most compressors do not care about this difference if the
	 * size to be decompressed can be implicitly discovered from the
	 * compressed data.  If your compressor cares, you may need to allocate
	 * space for, and store, the actual size in the compressed buffer.  See
	 * the source code for the included snappy compressor for an example.
	 *
	 * On entry, \c src will point to memory, with the length of the memory
	 * in \c src_len.  After successful completion, the callback should
	 * return \c 0 and set \c result_lenp to the number of bytes required
	 * for the decompressed representation.
	 *
	 * If the \c dst buffer is not big enough to hold the decompressed
	 * data, the callback should return an error.
	 *
	 * @param[in] src the data to decompress
	 * @param[in] src_len the length of the data to decompress
	 * @param[in] dst the destination buffer
	 * @param[in] dst_len the length of the destination buffer
	 * @param[out] result_lenp the length of the decompressed data
	 * @returns zero for success, non-zero to indicate an error.
	 *
	 * @snippet nop_compress.c WT_COMPRESSOR decompress
	 */
	int (*decompress)(WT_COMPRESSOR *compressor, WT_SESSION *session,
	    uint8_t *src, size_t src_len,
	    uint8_t *dst, size_t dst_len,
	    size_t *result_lenp);

	/*!
	 * Callback to size a destination buffer for compression
	 *
	 * WT_COMPRESSOR::pre_size is an optional callback that, given the
	 * source buffer and size, produces the size of the destination buffer
	 * to be given to WT_COMPRESSOR::compress.  This is useful for
	 * compressors that assume that the output buffer is sized for the
	 * worst case and thus no overrun checks are made.  If your compressor
	 * works like this, WT_COMPRESSOR::pre_size will need to be defined.
	 * See the source code for the snappy compressor for an example.
	 * However, if your compressor detects and avoids overruns against its
	 * target buffer, you will not need to define WT_COMPRESSOR::pre_size.
	 * When WT_COMPRESSOR::pre_size is set to NULL, the destination buffer
	 * is sized the same as the source buffer.  This is always sufficient,
	 * since a compression result that is larger than the source buffer is
	 * discarded by WiredTiger.
	 *
	 * If not NULL, this callback is called before each call to
	 * WT_COMPRESSOR::compress to determine the size of the destination
	 * buffer to provide.  If the callback is NULL, the destination
	 * buffer will be the same size as the source buffer.
	 *
	 * The callback should set \c result_lenp to a suitable buffer size
	 * for compression, typically the maximum length required by
	 * WT_COMPRESSOR::compress.
	 *
	 * This callback function is for compressors that require an output
	 * buffer larger than the source buffer (for example, that do not
	 * check for buffer overflow during compression).
	 *
	 * @param[in] src the data to compress
	 * @param[in] src_len the length of the data to compress
	 * @param[out] result_lenp the required destination buffer size
	 * @returns zero for success, non-zero to indicate an error.
	 *
	 * @snippet nop_compress.c WT_COMPRESSOR presize
	 */
	int (*pre_size)(WT_COMPRESSOR *compressor, WT_SESSION *session,
	    uint8_t *src, size_t src_len, size_t *result_lenp);

	/*!
	 * If non-NULL, a callback performed when the database is closed.
	 *
	 * The WT_COMPRESSOR::terminate callback is intended to allow cleanup,
	 * the handle will not be subsequently accessed by WiredTiger.
	 *
	 * @snippet nop_compress.c WT_COMPRESSOR terminate
	 */
	int (*terminate)(WT_COMPRESSOR *compressor, WT_SESSION *session);
};

/*!
 * Applications can extend WiredTiger by providing new implementations of the
 * WT_DATA_SOURCE class.  Each data source supports a different URI scheme for
 * data sources to WT_SESSION::create, WT_SESSION::open_cursor and related
 * methods.  See @ref custom_data_sources for more information.
 *
 * <b>Thread safety:</b> WiredTiger may invoke methods on the WT_DATA_SOURCE
 * interface from multiple threads concurrently.  It is the responsibility of
 * the implementation to protect any shared data.
 *
 * Applications register their implementation with WiredTiger by calling
 * WT_CONNECTION::add_data_source.
 *
 * @snippet ex_data_source.c WT_DATA_SOURCE register
 */
struct __wt_data_source {
	/*!
	 * Callback to create a new object.
	 *
	 * @snippet ex_data_source.c WT_DATA_SOURCE create
	 */
	int (*create)(WT_DATA_SOURCE *dsrc, WT_SESSION *session,
	    const char *uri, WT_CONFIG_ARG *config);

	/*!
	 * Callback to compact an object.
	 *
	 * @snippet ex_data_source.c WT_DATA_SOURCE compact
	 */
	int (*compact)(WT_DATA_SOURCE *dsrc, WT_SESSION *session,
	    const char *uri, WT_CONFIG_ARG *config);

	/*!
	 * Callback to drop an object.
	 *
	 * @snippet ex_data_source.c WT_DATA_SOURCE drop
	 */
	int (*drop)(WT_DATA_SOURCE *dsrc, WT_SESSION *session,
	    const char *uri, WT_CONFIG_ARG *config);

	/*!
	 * Callback to initialize a cursor.
	 *
	 * @snippet ex_data_source.c WT_DATA_SOURCE open_cursor
	 */
	int (*open_cursor)(WT_DATA_SOURCE *dsrc, WT_SESSION *session,
	    const char *uri, WT_CONFIG_ARG *config, WT_CURSOR **new_cursor);

	/*!
	 * Callback to rename an object.
	 *
	 * @snippet ex_data_source.c WT_DATA_SOURCE rename
	 */
	int (*rename)(WT_DATA_SOURCE *dsrc, WT_SESSION *session,
	    const char *uri, const char *newuri, WT_CONFIG_ARG *config);

	/*!
	 * Callback to salvage an object.
	 *
	 * @snippet ex_data_source.c WT_DATA_SOURCE salvage
	 */
	int (*salvage)(WT_DATA_SOURCE *dsrc, WT_SESSION *session,
	    const char *uri, WT_CONFIG_ARG *config);

	/*!
	 * Callback to truncate an object.
	 *
	 * @snippet ex_data_source.c WT_DATA_SOURCE truncate
	 */
	int (*truncate)(WT_DATA_SOURCE *dsrc, WT_SESSION *session,
	    const char *uri, WT_CONFIG_ARG *config);

	/*!
	 * Callback to truncate a range of an object.
	 *
	 * @snippet ex_data_source.c WT_DATA_SOURCE range truncate
	 */
	int (*range_truncate)(WT_DATA_SOURCE *dsrc, WT_SESSION *session,
	    WT_CURSOR *start, WT_CURSOR *stop);

	/*!
	 * Callback to verify an object.
	 *
	 * @snippet ex_data_source.c WT_DATA_SOURCE verify
	 */
	int (*verify)(WT_DATA_SOURCE *dsrc, WT_SESSION *session,
	    const char *uri, WT_CONFIG_ARG *config);

	/*!
	 * Callback to checkpoint the database.
	 *
	 * @snippet ex_data_source.c WT_DATA_SOURCE checkpoint
	 */
	int (*checkpoint)(
	    WT_DATA_SOURCE *dsrc, WT_SESSION *session, WT_CONFIG_ARG *config);

	/*!
	 * If non-NULL, a callback performed when the database is closed.
	 *
	 * The WT_DATA_SOURCE::terminate callback is intended to allow cleanup,
	 * the handle will not be subsequently accessed by WiredTiger.
	 *
	 * @snippet ex_data_source.c WT_DATA_SOURCE terminate
	 */
	int (*terminate)(WT_DATA_SOURCE *dsrc, WT_SESSION *session);
};

/*!
 * The interface implemented by applications to provide custom encryption.
 *
 * Encryptors must implement the WT_ENCRYPTOR interface: the
 * WT_ENCRYPTOR::encrypt, WT_ENCRYPTOR::decrypt and WT_ENCRYPTOR::sizing
 * callbacks must be specified, WT_ENCRYPTOR::customize and
 * WT_ENCRYPTOR::terminate are optional.  To build your own encryptor, use
 * one of the encryptors in \c ext/encryptors as a template:
 * \c ext/encryptors/nop_encrypt is a simple encryptor that passes through
 * data unchanged, and is a reasonable starting point;
 * \c ext/encryptors/rotn_encrypt is an encryptor implementing
 * a simple rotation cipher, it shows the use of \c keyid, \c secretkey,
 * and implements the WT_ENCRYPTOR::customize and
 * WT_ENCRYPTOR::terminate callbacks.
 *
 * Applications register their implementation with WiredTiger by calling
 * WT_CONNECTION::add_encryptor.
 *
 * @snippet nop_encrypt.c WT_ENCRYPTOR initialization structure
 * @snippet nop_encrypt.c WT_ENCRYPTOR initialization function
 */
struct __wt_encryptor {
	/*!
	 * Callback to encrypt a chunk of data.
	 *
	 * WT_ENCRYPTOR::encrypt takes a source buffer and a destination
	 * buffer.  The callback encrypts the source buffer (plain text)
	 * into the destination buffer.
	 *
	 * On entry, \c src will point to memory, with the length of the memory
	 * in \c src_len.  After successful completion, the callback should
	 * return \c 0 and set \c result_lenp to the number of bytes required
	 * for the encrypted representation.
	 *
	 * On entry, \c dst points to the destination buffer with a length
	 * of \c dst_len.  The destination buffer will be at least src_len
	 * plus the size returned by that WT_ENCRYPT::sizing.
	 *
	 * This callback cannot be NULL.
	 *
	 * @param[in] src the data to encrypt
	 * @param[in] src_len the length of the data to encrypt
	 * @param[in] dst the destination buffer
	 * @param[in] dst_len the length of the destination buffer
	 * @param[out] result_lenp the length of the encrypted data
	 * @returns zero for success, non-zero to indicate an error.
	 *
	 * @snippet nop_encrypt.c WT_ENCRYPTOR encrypt
	 */
	int (*encrypt)(WT_ENCRYPTOR *encryptor, WT_SESSION *session,
	    uint8_t *src, size_t src_len,
	    uint8_t *dst, size_t dst_len,
	    size_t *result_lenp);

	/*!
	 * Callback to decrypt a chunk of data.
	 *
	 * WT_ENCRYPTOR::decrypt takes a source buffer and a destination
	 * buffer.  The contents are switched from \c encrypt: the
	 * source buffer is the encrypted value, and the destination buffer is
	 * sized to be the original size.  If the callback successfully
	 * decrypts the source buffer to the destination buffer, it returns
	 * 0.  If an error occurs, it returns an errno or WiredTiger error code.
	 *
	 * On entry, \c src will point to memory, with the length of the memory
	 * in \c src_len.  After successful completion, the callback should
	 * return \c 0 and set \c result_lenp to the number of bytes required
	 * for the decrypted representation.
	 *
	 * If the \c dst buffer is not big enough to hold the decrypted
	 * data, the callback should return an error.
	 *
	 * This callback cannot be NULL.
	 *
	 * @param[in] src the data to decrypt
	 * @param[in] src_len the length of the data to decrypt
	 * @param[in] dst the destination buffer
	 * @param[in] dst_len the length of the destination buffer
	 * @param[out] result_lenp the length of the decrypted data
	 * @returns zero for success, non-zero to indicate an error.
	 *
	 * @snippet nop_encrypt.c WT_ENCRYPTOR decrypt
	 */
	int (*decrypt)(WT_ENCRYPTOR *encryptor, WT_SESSION *session,
	    uint8_t *src, size_t src_len,
	    uint8_t *dst, size_t dst_len,
	    size_t *result_lenp);

	/*!
	 * Callback to size a destination buffer for encryption.
	 *
	 * WT_ENCRYPTOR::sizing is an callback that returns the number
	 * of additional bytes that is needed when encrypting a
	 * text buffer.  This is always necessary, since encryptors
	 * typically generate encrypted text that is larger than the
	 * plain text input. Without such a call, WiredTiger would
	 * have no way to know the worst case for the encrypted buffer size.
	 * The WiredTiger encryption infrastructure assumes that
	 * buffer sizing is not dependent on the number of bytes
	 * of input, that there is a one to one relationship in number
	 * of bytes needed between input and output.
	 *
	 * This callback cannot be NULL.
	 *
	 * The callback should set \c expansion_constantp to the additional
	 * number of bytes needed.
	 *
	 * @param[out] expansion_constantp the additional number of bytes needed
	 *    when encrypting.
	 * @returns zero for success, non-zero to indicate an error.
	 *
	 * @snippet nop_encrypt.c WT_ENCRYPTOR sizing
	 */
	int (*sizing)(WT_ENCRYPTOR *encryptor, WT_SESSION *session,
	    size_t *expansion_constantp);

	/*!
	 * If non-NULL, this callback is called to customize the encryptor.
	 * The customize function is called whenever a keyid is used for the
	 * first time with this encryptor, whether it be in
	 * the ::wiredtiger_open call or the WT_SESSION::create
	 * call. This gives the algorithm an
	 * opportunity to retrieve and save keys in a customized encryptor.
	 * If the callback returns a non-NULL encryptor, that instance
	 * is used instead of this one for any callbacks.
	 *
	 * @param[in] encrypt_config the "encryption" portion of the
	 *    configuration from the wiredtiger_open or WT_SESSION::create call
	 * @param[out] customp the new modified encryptor, or NULL.
	 * @returns zero for success, non-zero to indicate an error.
	 */
	int (*customize)(WT_ENCRYPTOR *encryptor, WT_SESSION *session,
	    WT_CONFIG_ARG *encrypt_config, WT_ENCRYPTOR **customp);

	/*!
	 * If non-NULL, a callback performed when the database is closed.
	 * It is called for each encryptor that was added using
	 * WT_CONNECTION::add_encryptor or returned by the
	 * WT_ENCRYPTOR::customize callback.
	 *
	 * The WT_ENCRYPTOR::terminate callback is intended to allow cleanup,
	 * the handle will not be subsequently accessed by WiredTiger.
	 *
	 * @snippet nop_encrypt.c WT_ENCRYPTOR terminate
	 */
	int (*terminate)(WT_ENCRYPTOR *encryptor, WT_SESSION *session);
};

/*!
 * The interface implemented by applications to provide custom extraction of
 * index keys or column group values.
 *
 * Applications register implementations with WiredTiger by calling
 * WT_CONNECTION::add_extractor.  See @ref custom_extractors for more
 * information.
 *
 * @snippet ex_all.c WT_EXTRACTOR register
 */
struct __wt_extractor {
	/*!
	 * Callback to extract a value for an index or column group.
	 *
	 * @errors
	 *
	 * @snippet ex_all.c WT_EXTRACTOR
	 *
	 * @param extractor the WT_EXTRACTOR implementation
	 * @param session the current WiredTiger session
	 * @param key the table key in raw format, see @ref cursor_raw for
	 *	details
	 * @param value the table value in raw format, see @ref cursor_raw for
	 *	details
	 * @param[out] result_cursor the method should call WT_CURSOR::set_key
	 *	and WT_CURSOR::insert on this cursor to return a key.  The \c
	 *	key_format of the cursor will match that passed to
	 *	WT_SESSION::create for the index.  Multiple index keys can be
	 *	created for each record by calling WT_CURSOR::insert multiple
	 *	times.
	 */
	int (*extract)(WT_EXTRACTOR *extractor, WT_SESSION *session,
	    const WT_ITEM *key, const WT_ITEM *value,
	    WT_CURSOR *result_cursor);

	/*!
	 * If non-NULL, this callback is called to customize the extractor for
	 * each index.  If the callback returns a non-NULL extractor, that
	 * instance is used instead of this one for all comparisons.
	 */
	int (*customize)(WT_EXTRACTOR *extractor, WT_SESSION *session,
	    const char *uri, WT_CONFIG_ITEM *appcfg, WT_EXTRACTOR **customp);

	/*!
	 * If non-NULL a callback performed when the index or column group
	 * is closed for customized extractors otherwise when the database
	 * is closed.
	 *
	 * The WT_EXTRACTOR::terminate callback is intended to allow cleanup,
	 * the handle will not be subsequently accessed by WiredTiger.
	 */
	int (*terminate)(WT_EXTRACTOR *extractor, WT_SESSION *session);
};

#if !defined(SWIG)
/*! WT_FILE_SYSTEM::open_file file types */
typedef enum {
	WT_FS_OPEN_FILE_TYPE_CHECKPOINT,/*!< open a data file checkpoint */
	WT_FS_OPEN_FILE_TYPE_DATA,	/*!< open a data file */
	WT_FS_OPEN_FILE_TYPE_DIRECTORY,	/*!< open a directory */
	WT_FS_OPEN_FILE_TYPE_LOG,	/*!< open a log file */
	WT_FS_OPEN_FILE_TYPE_REGULAR	/*!< open a regular file */
} WT_FS_OPEN_FILE_TYPE;

/*! WT_FILE_SYSTEM::open_file flags: create if does not exist */
#define	WT_FS_OPEN_CREATE	0x001
/*! WT_FILE_SYSTEM::open_file flags: direct I/O requested */
#define	WT_FS_OPEN_DIRECTIO	0x002
/*! WT_FILE_SYSTEM::open_file flags: file creation must be durable */
#define	WT_FS_OPEN_DURABLE	0x004
/*!
 * WT_FILE_SYSTEM::open_file flags: return EBUSY if exclusive use not available
 */
#define	WT_FS_OPEN_EXCLUSIVE	0x008
#ifndef DOXYGEN
#define	WT_FS_OPEN_FIXED	0x010	/* Path not home relative (internal) */
#endif
/*! WT_FILE_SYSTEM::open_file flags: open is read-only */
#define	WT_FS_OPEN_READONLY	0x020

/*!
 * WT_FILE_SYSTEM::remove or WT_FILE_SYSTEM::rename flags: the remove or rename
 * operation must be durable
 */
#define	WT_FS_DURABLE		0x001

/*!
 * The interface implemented by applications to provide a custom file system
 * implementation.
 *
 * <b>Thread safety:</b> WiredTiger may invoke methods on the WT_FILE_SYSTEM
 * interface from multiple threads concurrently. It is the responsibility of
 * the implementation to protect any shared data.
 *
 * Applications register implementations with WiredTiger by calling
 * WT_CONNECTION::add_file_system.  See @ref custom_file_systems for more
 * information.
 *
 * @snippet ex_file_system.c WT_FILE_SYSTEM register
 */
struct __wt_file_system {
	/*!
	 * Return a list of file names for the named directory.
	 *
	 * @errors
	 *
	 * @param file_system the WT_FILE_SYSTEM
	 * @param session the current WiredTiger session
	 * @param directory the name of the directory
	 * @param prefix if not NULL, only files with names matching the prefix
	 *    are returned
	 * @param[out] dirlist the method returns an allocated array of
	 *    individually allocated strings, one for each entry in the
	 *    directory.
	 * @param[out] countp the number of entries returned
	 */
	int (*fs_directory_list)(WT_FILE_SYSTEM *file_system,
	    WT_SESSION *session, const char *directory, const char *prefix,
	    char ***dirlist, uint32_t *countp);

	/*!
	 * Free memory allocated by WT_FILE_SYSTEM::directory_list.
	 *
	 * @errors
	 *
	 * @param file_system the WT_FILE_SYSTEM
	 * @param session the current WiredTiger session
	 * @param dirlist array returned by WT_FILE_SYSTEM::directory_list
	 * @param count count returned by WT_FILE_SYSTEM::directory_list
	 */
	int (*fs_directory_list_free)(WT_FILE_SYSTEM *file_system,
	    WT_SESSION *session, char **dirlist, uint32_t count);

	/*!
	 * Return if the named file system object exists.
	 *
	 * @errors
	 *
	 * @param file_system the WT_FILE_SYSTEM
	 * @param session the current WiredTiger session
	 * @param name the name of the file
	 * @param[out] existp If the named file system object exists
	 */
	int (*fs_exist)(WT_FILE_SYSTEM *file_system,
	    WT_SESSION *session, const char *name, bool *existp);

	/*!
	 * Open a handle for a named file system object
	 *
	 * The method should return ENOENT if the file is not being created and
	 * does not exist.
	 *
	 * The method should return EACCES if the file cannot be opened in the
	 * requested mode (for example, a file opened for writing in a readonly
	 * file system).
	 *
	 * The method should return EBUSY if ::WT_FS_OPEN_EXCLUSIVE is set and
	 * the file is in use.
	 *
	 * @errors
	 *
	 * @param file_system the WT_FILE_SYSTEM
	 * @param session the current WiredTiger session
	 * @param name the name of the file system object
	 * @param file_type the type of the file
	 *    The file type is provided to allow optimization for different file
	 *    access patterns.
	 * @param flags flags indicating how to open the file, one or more of
	 *    ::WT_FS_OPEN_CREATE, ::WT_FS_OPEN_DIRECTIO, ::WT_FS_OPEN_DURABLE,
	 *    ::WT_FS_OPEN_EXCLUSIVE or ::WT_FS_OPEN_READONLY.
	 * @param[out] file_handlep the handle to the newly opened file. File
	 *    system implementations must allocate memory for the handle and
	 *    the WT_FILE_HANDLE::name field, and fill in the WT_FILE_HANDLE::
	 *    fields. Applications wanting to associate private information
	 *    with the WT_FILE_HANDLE:: structure should declare and allocate
	 *    their own structure as a superset of a WT_FILE_HANDLE:: structure.
	 */
	int (*fs_open_file)(WT_FILE_SYSTEM *file_system, WT_SESSION *session,
	    const char *name, WT_FS_OPEN_FILE_TYPE file_type, uint32_t flags,
	    WT_FILE_HANDLE **file_handlep);

	/*!
	 * Remove a named file system object
	 *
	 * This method is not required for readonly file systems and should be
	 * set to NULL when not required by the file system.
	 *
	 * @errors
	 *
	 * @param file_system the WT_FILE_SYSTEM
	 * @param session the current WiredTiger session
	 * @param name the name of the file system object
	 * @param durable if the operation requires durability
	 * @param flags 0 or ::WT_FS_DURABLE
	 */
	int (*fs_remove)(WT_FILE_SYSTEM *file_system,
	    WT_SESSION *session, const char *name, uint32_t flags);

	/*!
	 * Rename a named file system object
	 *
	 * This method is not required for readonly file systems and should be
	 * set to NULL when not required by the file system.
	 *
	 * @errors
	 *
	 * @param file_system the WT_FILE_SYSTEM
	 * @param session the current WiredTiger session
	 * @param from the original name of the object
	 * @param to the new name for the object
	 * @param flags 0 or ::WT_FS_DURABLE
	 */
	int (*fs_rename)(WT_FILE_SYSTEM *file_system, WT_SESSION *session,
	    const char *from, const char *to, uint32_t flags);

	/*!
	 * Return the size of a named file system object
	 *
	 * @errors
	 *
	 * @param file_system the WT_FILE_SYSTEM
	 * @param session the current WiredTiger session
	 * @param name the name of the file system object
	 * @param[out] sizep the size of the file system entry
	 */
	int (*fs_size)(WT_FILE_SYSTEM *file_system,
	    WT_SESSION *session, const char *name, wt_off_t *sizep);

	/*!
	 * A callback performed when the file system is closed and will no
	 * longer be accessed by the WiredTiger database.
	 *
	 * This method is not required and should be set to NULL when not
	 * required by the file system.
	 *
	 * The WT_FILE_SYSTEM::terminate callback is intended to allow cleanup,
	 * the handle will not be subsequently accessed by WiredTiger.
	 */
	int (*terminate)(WT_FILE_SYSTEM *file_system, WT_SESSION *session);
};

/*! WT_FILE_HANDLE::fadvise flags: no longer need */
#define	WT_FILE_HANDLE_DONTNEED	1
/*! WT_FILE_HANDLE::fadvise flags: will need */
#define	WT_FILE_HANDLE_WILLNEED	2

/*!
 * A file handle implementation returned by WT_FILE_SYSTEM::open_file.
 *
 * <b>Thread safety:</b> Unless explicitly stated otherwise, WiredTiger may
 * invoke methods on the WT_FILE_HANDLE interface from multiple threads
 * concurrently. It is the responsibility of the implementation to protect
 * any shared data.
 *
 * See @ref custom_file_systems for more information.
 */
struct __wt_file_handle {
	/*!
	 * The enclosing file system, set by WT_FILE_SYSTEM::open_file.
	 */
	WT_FILE_SYSTEM *file_system;

	/*!
	 * The name of the file, set by WT_FILE_SYSTEM::open_file.
	 */
	char *name;

	/*!
	 * Close a file handle, the handle will not be further accessed by
	 * WiredTiger.
	 *
	 * @errors
	 *
	 * @param file_handle the WT_FILE_HANDLE
	 * @param session the current WiredTiger session
	 */
	int (*close)(WT_FILE_HANDLE *file_handle, WT_SESSION *session);

	/*!
	 * Indicate expected future use of file ranges, based on the POSIX
	 * 1003.1 standard fadvise.
	 *
	 * This method is not required, and should be set to NULL when not
	 * supported by the file.
	 *
	 * @errors
	 *
	 * @param file_handle the WT_FILE_HANDLE
	 * @param session the current WiredTiger session
	 * @param offset the file offset
	 * @param len the size of the advisory
	 * @param advice one of ::WT_FILE_HANDLE_WILLNEED or
	 *    ::WT_FILE_HANDLE_DONTNEED.
	 */
	int (*fh_advise)(WT_FILE_HANDLE *file_handle,
	    WT_SESSION *session, wt_off_t offset, wt_off_t len, int advice);

	/*!
	 * Extend the file.
	 *
	 * This method is not required, and should be set to NULL when not
	 * supported by the file.
	 *
	 * Any allocated disk space must read as 0 bytes, and no existing file
	 * data may change. Allocating all necessary underlying storage (not
	 * changing just the file's metadata), is likely to result in increased
	 * performance.
	 *
	 * This method is not called by multiple threads concurrently (on the
	 * same file handle). If the file handle's extension method supports
	 * concurrent calls, set the WT_FILE_HANDLE::fh_extend_nolock method
	 * instead. See @ref custom_file_systems for more information.
	 *
	 * @errors
	 *
	 * @param file_handle the WT_FILE_HANDLE
	 * @param session the current WiredTiger session
	 * @param offset desired file size after extension
	 */
	int (*fh_extend)(
	    WT_FILE_HANDLE *file_handle, WT_SESSION *session, wt_off_t offset);

	/*!
	 * Extend the file.
	 *
	 * This method is not required, and should be set to NULL when not
	 * supported by the file.
	 *
	 * Any allocated disk space must read as 0 bytes, and no existing file
	 * data may change. Allocating all necessary underlying storage (not
	 * only changing the file's metadata), is likely to result in increased
	 * performance.
	 *
	 * This method may be called by multiple threads concurrently (on the
	 * same file handle). If the file handle's extension method does not
	 * support concurrent calls, set the WT_FILE_HANDLE::fh_extend method
	 * instead. See @ref custom_file_systems for more information.
	 *
	 * @errors
	 *
	 * @param file_handle the WT_FILE_HANDLE
	 * @param session the current WiredTiger session
	 * @param offset desired file size after extension
	 */
	int (*fh_extend_nolock)(
	    WT_FILE_HANDLE *file_handle, WT_SESSION *session, wt_off_t offset);

	/*!
	 * Lock/unlock a file from the perspective of other processes running
	 * in the system, where necessary.
	 *
	 * @errors
	 *
	 * @param file_handle the WT_FILE_HANDLE
	 * @param session the current WiredTiger session
	 * @param lock whether to lock or unlock
	 */
	int (*fh_lock)(
	    WT_FILE_HANDLE *file_handle, WT_SESSION *session, bool lock);

	/*!
	 * Map a file into memory, based on the POSIX 1003.1 standard mmap.
	 *
	 * This method is not required, and should be set to NULL when not
	 * supported by the file.
	 *
	 * @errors
	 *
	 * @param file_handle the WT_FILE_HANDLE
	 * @param session the current WiredTiger session
	 * @param[out] mapped_regionp a reference to a memory location into
	 *    which should be stored a pointer to the start of the mapped region
	 * @param[out] lengthp a reference to a memory location into which
	 *    should be stored the length of the region
	 * @param[out] mapped_cookiep a reference to a memory location into
	 *    which can be optionally stored a pointer to an opaque cookie
	 *    which is subsequently passed to WT_FILE_HANDLE::unmap.
	 */
	int (*fh_map)(WT_FILE_HANDLE *file_handle, WT_SESSION *session,
	    void *mapped_regionp, size_t *lengthp, void *mapped_cookiep);

	/*!
	 * Unmap part of a memory mapped file, based on the POSIX 1003.1
	 * standard madvise.
	 *
	 * This method is not required, and should be set to NULL when not
	 * supported by the file.
	 *
	 * @errors
	 *
	 * @param file_handle the WT_FILE_HANDLE
	 * @param session the current WiredTiger session
	 * @param map a location in the mapped region unlikely to be used in the
	 *    near future
	 * @param length the length of the mapped region to discard
	 * @param mapped_cookie any cookie set by the WT_FILE_HANDLE::map method
	 */
	int (*fh_map_discard)(WT_FILE_HANDLE *file_handle,
	    WT_SESSION *session, void *map, size_t length, void *mapped_cookie);

	/*!
	 * Preload part of a memory mapped file, based on the POSIX 1003.1
	 * standard madvise.
	 *
	 * This method is not required, and should be set to NULL when not
	 * supported by the file.
	 *
	 * @errors
	 *
	 * @param file_handle the WT_FILE_HANDLE
	 * @param session the current WiredTiger session
	 * @param map a location in the mapped region likely to be used in the
	 *    near future
	 * @param length the size of the mapped region to preload
	 * @param mapped_cookie any cookie set by the WT_FILE_HANDLE::map method
	 */
	int (*fh_map_preload)(WT_FILE_HANDLE *file_handle, WT_SESSION *session,
	    const void *map, size_t length, void *mapped_cookie);

	/*!
	 * Unmap a memory mapped file, based on the POSIX 1003.1 standard
	 * munmap.
	 *
	 * This method is only required if a valid implementation of map is
	 * provided by the file, and should be set to NULL otherwise.
	 *
	 * @errors
	 *
	 * @param file_handle the WT_FILE_HANDLE
	 * @param session the current WiredTiger session
	 * @param mapped_region a pointer to the start of the mapped region
	 * @param length the length of the mapped region
	 * @param mapped_cookie any cookie set by the WT_FILE_HANDLE::map method
	 */
	int (*fh_unmap)(WT_FILE_HANDLE *file_handle, WT_SESSION *session,
	    void *mapped_region, size_t length, void *mapped_cookie);

	/*!
	 * Read from a file, based on the POSIX 1003.1 standard pread.
	 *
	 * @errors
	 *
	 * @param file_handle the WT_FILE_HANDLE
	 * @param session the current WiredTiger session
	 * @param offset the offset in the file to start reading from
	 * @param len the amount to read
	 * @param[out] buf buffer to hold the content read from file
	 */
	int (*fh_read)(WT_FILE_HANDLE *file_handle,
	    WT_SESSION *session, wt_off_t offset, size_t len, void *buf);

	/*!
	 * Return the size of a file.
	 *
	 * @errors
	 *
	 * @param file_handle the WT_FILE_HANDLE
	 * @param session the current WiredTiger session
	 * @param sizep the size of the file
	 */
	int (*fh_size)(
	    WT_FILE_HANDLE *file_handle, WT_SESSION *session, wt_off_t *sizep);

	/*!
	 * Make outstanding file writes durable and do not return until writes
	 * are complete.
	 *
	 * This method is not required for read-only files, and should be set
	 * to NULL when not supported by the file.
	 *
	 * @errors
	 *
	 * @param file_handle the WT_FILE_HANDLE
	 * @param session the current WiredTiger session
	 */
	int (*fh_sync)(WT_FILE_HANDLE *file_handle, WT_SESSION *session);

	/*!
	 * Schedule the outstanding file writes required for durability and
	 * return immediately.
	 *
	 * This method is not required, and should be set to NULL when not
	 * supported by the file.
	 *
	 * @errors
	 *
	 * @param file_handle the WT_FILE_HANDLE
	 * @param session the current WiredTiger session
	 */
	int (*fh_sync_nowait)(WT_FILE_HANDLE *file_handle, WT_SESSION *session);

	/*!
	 * Truncate the file.
	 *
	 * This method is not required, and should be set to NULL when not
	 * supported by the file.
	 *
	 * This method is not called by multiple threads concurrently (on the
	 * same file handle).
	 *
	 * @errors
	 *
	 * @param file_handle the WT_FILE_HANDLE
	 * @param session the current WiredTiger session
	 * @param offset desired file size after truncate
	 */
	int (*fh_truncate)(
	    WT_FILE_HANDLE *file_handle, WT_SESSION *session, wt_off_t offset);

	/*!
	 * Write to a file, based on the POSIX 1003.1 standard pwrite.
	 *
	 * This method is not required for read-only files, and should be set
	 * to NULL when not supported by the file.
	 *
	 * @errors
	 *
	 * @param file_handle the WT_FILE_HANDLE
	 * @param session the current WiredTiger session
	 * @param offset offset at which to start writing
	 * @param length amount of data to write
	 * @param buf content to be written to the file
	 */
	int (*fh_write)(WT_FILE_HANDLE *file_handle, WT_SESSION *session,
	    wt_off_t offset, size_t length, const void *buf);
};
#endif /* !defined(SWIG) */

/*!
 * Entry point to an extension, called when the extension is loaded.
 *
 * @param connection the connection handle
 * @param config the config information passed to WT_CONNECTION::load_extension
 * @errors
 */
extern int wiredtiger_extension_init(
    WT_CONNECTION *connection, WT_CONFIG_ARG *config);

/*!
 * Optional cleanup function for an extension, called during
 * WT_CONNECTION::close.
 *
 * @param connection the connection handle
 * @errors
 */
extern int wiredtiger_extension_terminate(WT_CONNECTION *connection);

/*! @} */

/*******************************************
 * Statistic reference.
 *******************************************/
/*!
 * @addtogroup wt
 * @{
 */
/*
 * DO NOT EDIT: automatically built by dist/api_stat.py.
 * Statistics section: BEGIN
 */

/*!
 * @name Connection statistics
 * @anchor statistics_keys
 * @anchor statistics_conn
 * Statistics are accessed through cursors with \c "statistics:" URIs.
 * Individual statistics can be queried through the cursor using the following
 * keys.  See @ref data_statistics for more information.
 * @{
 */
/*! LSM: application work units currently queued */
#define	WT_STAT_CONN_LSM_WORK_QUEUE_APP			1000
/*! LSM: merge work units currently queued */
#define	WT_STAT_CONN_LSM_WORK_QUEUE_MANAGER		1001
/*! LSM: rows merged in an LSM tree */
#define	WT_STAT_CONN_LSM_ROWS_MERGED			1002
/*! LSM: sleep for LSM checkpoint throttle */
#define	WT_STAT_CONN_LSM_CHECKPOINT_THROTTLE		1003
/*! LSM: sleep for LSM merge throttle */
#define	WT_STAT_CONN_LSM_MERGE_THROTTLE			1004
/*! LSM: switch work units currently queued */
#define	WT_STAT_CONN_LSM_WORK_QUEUE_SWITCH		1005
/*! LSM: tree maintenance operations discarded */
#define	WT_STAT_CONN_LSM_WORK_UNITS_DISCARDED		1006
/*! LSM: tree maintenance operations executed */
#define	WT_STAT_CONN_LSM_WORK_UNITS_DONE		1007
/*! LSM: tree maintenance operations scheduled */
#define	WT_STAT_CONN_LSM_WORK_UNITS_CREATED		1008
/*! LSM: tree queue hit maximum */
#define	WT_STAT_CONN_LSM_WORK_QUEUE_MAX			1009
/*! async: current work queue length */
#define	WT_STAT_CONN_ASYNC_CUR_QUEUE			1010
/*! async: maximum work queue length */
#define	WT_STAT_CONN_ASYNC_MAX_QUEUE			1011
/*! async: number of allocation state races */
#define	WT_STAT_CONN_ASYNC_ALLOC_RACE			1012
/*! async: number of flush calls */
#define	WT_STAT_CONN_ASYNC_FLUSH			1013
/*! async: number of operation slots viewed for allocation */
#define	WT_STAT_CONN_ASYNC_ALLOC_VIEW			1014
/*! async: number of times operation allocation failed */
#define	WT_STAT_CONN_ASYNC_FULL				1015
/*! async: number of times worker found no work */
#define	WT_STAT_CONN_ASYNC_NOWORK			1016
/*! async: total allocations */
#define	WT_STAT_CONN_ASYNC_OP_ALLOC			1017
/*! async: total compact calls */
#define	WT_STAT_CONN_ASYNC_OP_COMPACT			1018
/*! async: total insert calls */
#define	WT_STAT_CONN_ASYNC_OP_INSERT			1019
/*! async: total remove calls */
#define	WT_STAT_CONN_ASYNC_OP_REMOVE			1020
/*! async: total search calls */
#define	WT_STAT_CONN_ASYNC_OP_SEARCH			1021
/*! async: total update calls */
#define	WT_STAT_CONN_ASYNC_OP_UPDATE			1022
/*! block-manager: blocks pre-loaded */
#define	WT_STAT_CONN_BLOCK_PRELOAD			1023
/*! block-manager: blocks read */
#define	WT_STAT_CONN_BLOCK_READ				1024
/*! block-manager: blocks written */
#define	WT_STAT_CONN_BLOCK_WRITE			1025
/*! block-manager: bytes read */
#define	WT_STAT_CONN_BLOCK_BYTE_READ			1026
/*! block-manager: bytes written */
#define	WT_STAT_CONN_BLOCK_BYTE_WRITE			1027
/*! block-manager: bytes written for checkpoint */
#define	WT_STAT_CONN_BLOCK_BYTE_WRITE_CHECKPOINT	1028
/*! block-manager: mapped blocks read */
#define	WT_STAT_CONN_BLOCK_MAP_READ			1029
/*! block-manager: mapped bytes read */
#define	WT_STAT_CONN_BLOCK_BYTE_MAP_READ		1030
/*! cache: bytes belonging to page images in the cache */
#define	WT_STAT_CONN_CACHE_BYTES_IMAGE			1031
/*! cache: bytes currently in the cache */
#define	WT_STAT_CONN_CACHE_BYTES_INUSE			1032
/*! cache: bytes not belonging to page images in the cache */
#define	WT_STAT_CONN_CACHE_BYTES_OTHER			1033
/*! cache: bytes read into cache */
#define	WT_STAT_CONN_CACHE_BYTES_READ			1034
/*! cache: bytes written from cache */
#define	WT_STAT_CONN_CACHE_BYTES_WRITE			1035
/*! cache: checkpoint blocked page eviction */
#define	WT_STAT_CONN_CACHE_EVICTION_CHECKPOINT		1036
/*! cache: eviction calls to get a page */
#define	WT_STAT_CONN_CACHE_EVICTION_GET_REF		1037
/*! cache: eviction calls to get a page found queue empty */
#define	WT_STAT_CONN_CACHE_EVICTION_GET_REF_EMPTY	1038
/*! cache: eviction calls to get a page found queue empty after locking */
#define	WT_STAT_CONN_CACHE_EVICTION_GET_REF_EMPTY2	1039
/*! cache: eviction currently operating in aggressive mode */
#define	WT_STAT_CONN_CACHE_EVICTION_AGGRESSIVE_SET	1040
/*! cache: eviction empty score */
#define	WT_STAT_CONN_CACHE_EVICTION_EMPTY_SCORE		1041
/*! cache: eviction server candidate queue empty when topping up */
#define	WT_STAT_CONN_CACHE_EVICTION_QUEUE_EMPTY		1042
/*! cache: eviction server candidate queue not empty when topping up */
#define	WT_STAT_CONN_CACHE_EVICTION_QUEUE_NOT_EMPTY	1043
/*! cache: eviction server evicting pages */
#define	WT_STAT_CONN_CACHE_EVICTION_SERVER_EVICTING	1044
/*!
 * cache: eviction server slept, because we did not make progress with
 * eviction
 */
#define	WT_STAT_CONN_CACHE_EVICTION_SERVER_SLEPT	1045
/*! cache: eviction server unable to reach eviction goal */
#define	WT_STAT_CONN_CACHE_EVICTION_SLOW		1046
/*! cache: eviction state */
#define	WT_STAT_CONN_CACHE_EVICTION_STATE		1047
/*! cache: eviction walks abandoned */
#define	WT_STAT_CONN_CACHE_EVICTION_WALKS_ABANDONED	1048
/*! cache: eviction worker thread created */
#define	WT_STAT_CONN_CACHE_EVICTION_WORKER_CREATED	1049
/*! cache: eviction worker thread evicting pages */
#define	WT_STAT_CONN_CACHE_EVICTION_WORKER_EVICTING	1050
/*! cache: eviction worker thread removed */
#define	WT_STAT_CONN_CACHE_EVICTION_WORKER_REMOVED	1051
/*! cache: failed eviction of pages that exceeded the in-memory maximum */
#define	WT_STAT_CONN_CACHE_EVICTION_FORCE_FAIL		1052
/*! cache: files with active eviction walks */
#define	WT_STAT_CONN_CACHE_EVICTION_WALKS_ACTIVE	1053
/*! cache: files with new eviction walks started */
#define	WT_STAT_CONN_CACHE_EVICTION_WALKS_STARTED	1054
/*! cache: hazard pointer blocked page eviction */
#define	WT_STAT_CONN_CACHE_EVICTION_HAZARD		1055
/*! cache: hazard pointer check calls */
#define	WT_STAT_CONN_CACHE_HAZARD_CHECKS		1056
/*! cache: hazard pointer check entries walked */
#define	WT_STAT_CONN_CACHE_HAZARD_WALKS			1057
/*! cache: hazard pointer maximum array length */
#define	WT_STAT_CONN_CACHE_HAZARD_MAX			1058
/*! cache: in-memory page passed criteria to be split */
#define	WT_STAT_CONN_CACHE_INMEM_SPLITTABLE		1059
/*! cache: in-memory page splits */
#define	WT_STAT_CONN_CACHE_INMEM_SPLIT			1060
/*! cache: internal pages evicted */
#define	WT_STAT_CONN_CACHE_EVICTION_INTERNAL		1061
/*! cache: internal pages split during eviction */
#define	WT_STAT_CONN_CACHE_EVICTION_SPLIT_INTERNAL	1062
/*! cache: leaf pages split during eviction */
#define	WT_STAT_CONN_CACHE_EVICTION_SPLIT_LEAF		1063
/*! cache: lookaside table insert calls */
#define	WT_STAT_CONN_CACHE_LOOKASIDE_INSERT		1064
/*! cache: lookaside table remove calls */
#define	WT_STAT_CONN_CACHE_LOOKASIDE_REMOVE		1065
/*! cache: maximum bytes configured */
#define	WT_STAT_CONN_CACHE_BYTES_MAX			1066
/*! cache: maximum page size at eviction */
#define	WT_STAT_CONN_CACHE_EVICTION_MAXIMUM_PAGE_SIZE	1067
/*! cache: modified pages evicted */
#define	WT_STAT_CONN_CACHE_EVICTION_DIRTY		1068
/*! cache: modified pages evicted by application threads */
#define	WT_STAT_CONN_CACHE_EVICTION_APP_DIRTY		1069
/*! cache: number of active eviction workers */
#define	WT_STAT_CONN_CACHE_EVICTION_ACTIVE_WORKERS	1070
/*! cache: overflow pages read into cache */
#define	WT_STAT_CONN_CACHE_READ_OVERFLOW		1071
/*! cache: overflow values cached in memory */
#define	WT_STAT_CONN_CACHE_OVERFLOW_VALUE		1072
/*! cache: page split during eviction deepened the tree */
#define	WT_STAT_CONN_CACHE_EVICTION_DEEPEN		1073
/*! cache: page written requiring lookaside records */
#define	WT_STAT_CONN_CACHE_WRITE_LOOKASIDE		1074
/*! cache: pages currently held in the cache */
#define	WT_STAT_CONN_CACHE_PAGES_INUSE			1075
/*! cache: pages evicted because they exceeded the in-memory maximum */
#define	WT_STAT_CONN_CACHE_EVICTION_FORCE		1076
/*! cache: pages evicted because they had chains of deleted items */
#define	WT_STAT_CONN_CACHE_EVICTION_FORCE_DELETE	1077
/*! cache: pages evicted by application threads */
#define	WT_STAT_CONN_CACHE_EVICTION_APP			1078
/*! cache: pages queued for eviction */
#define	WT_STAT_CONN_CACHE_EVICTION_PAGES_QUEUED	1079
/*! cache: pages queued for urgent eviction */
#define	WT_STAT_CONN_CACHE_EVICTION_PAGES_QUEUED_URGENT	1080
/*! cache: pages queued for urgent eviction during walk */
#define	WT_STAT_CONN_CACHE_EVICTION_PAGES_QUEUED_OLDEST	1081
/*! cache: pages read into cache */
#define	WT_STAT_CONN_CACHE_READ				1082
/*! cache: pages read into cache requiring lookaside entries */
#define	WT_STAT_CONN_CACHE_READ_LOOKASIDE		1083
/*! cache: pages requested from the cache */
#define	WT_STAT_CONN_CACHE_PAGES_REQUESTED		1084
/*! cache: pages seen by eviction walk */
#define	WT_STAT_CONN_CACHE_EVICTION_PAGES_SEEN		1085
/*! cache: pages selected for eviction unable to be evicted */
#define	WT_STAT_CONN_CACHE_EVICTION_FAIL		1086
/*! cache: pages walked for eviction */
#define	WT_STAT_CONN_CACHE_EVICTION_WALK		1087
/*! cache: pages written from cache */
#define	WT_STAT_CONN_CACHE_WRITE			1088
/*! cache: pages written requiring in-memory restoration */
#define	WT_STAT_CONN_CACHE_WRITE_RESTORE		1089
/*! cache: percentage overhead */
#define	WT_STAT_CONN_CACHE_OVERHEAD			1090
/*! cache: tracked bytes belonging to internal pages in the cache */
#define	WT_STAT_CONN_CACHE_BYTES_INTERNAL		1091
/*! cache: tracked bytes belonging to leaf pages in the cache */
#define	WT_STAT_CONN_CACHE_BYTES_LEAF			1092
/*! cache: tracked dirty bytes in the cache */
#define	WT_STAT_CONN_CACHE_BYTES_DIRTY			1093
/*! cache: tracked dirty pages in the cache */
#define	WT_STAT_CONN_CACHE_PAGES_DIRTY			1094
/*! cache: unmodified pages evicted */
#define	WT_STAT_CONN_CACHE_EVICTION_CLEAN		1095
/*! connection: auto adjusting condition resets */
#define	WT_STAT_CONN_COND_AUTO_WAIT_RESET		1096
/*! connection: auto adjusting condition wait calls */
#define	WT_STAT_CONN_COND_AUTO_WAIT			1097
/*! connection: files currently open */
#define	WT_STAT_CONN_FILE_OPEN				1098
/*! connection: memory allocations */
#define	WT_STAT_CONN_MEMORY_ALLOCATION			1099
/*! connection: memory frees */
#define	WT_STAT_CONN_MEMORY_FREE			1100
/*! connection: memory re-allocations */
#define	WT_STAT_CONN_MEMORY_GROW			1101
/*! connection: pthread mutex condition wait calls */
#define	WT_STAT_CONN_COND_WAIT				1102
/*! connection: pthread mutex shared lock read-lock calls */
#define	WT_STAT_CONN_RWLOCK_READ			1103
/*! connection: pthread mutex shared lock write-lock calls */
#define	WT_STAT_CONN_RWLOCK_WRITE			1104
/*! connection: total fsync I/Os */
#define	WT_STAT_CONN_FSYNC_IO				1105
/*! connection: total read I/Os */
#define	WT_STAT_CONN_READ_IO				1106
/*! connection: total write I/Os */
#define	WT_STAT_CONN_WRITE_IO				1107
/*! cursor: cursor create calls */
#define	WT_STAT_CONN_CURSOR_CREATE			1108
/*! cursor: cursor insert calls */
#define	WT_STAT_CONN_CURSOR_INSERT			1109
/*! cursor: cursor next calls */
#define	WT_STAT_CONN_CURSOR_NEXT			1110
/*! cursor: cursor prev calls */
#define	WT_STAT_CONN_CURSOR_PREV			1111
/*! cursor: cursor remove calls */
#define	WT_STAT_CONN_CURSOR_REMOVE			1112
/*! cursor: cursor reset calls */
#define	WT_STAT_CONN_CURSOR_RESET			1113
/*! cursor: cursor restarted searches */
#define	WT_STAT_CONN_CURSOR_RESTART			1114
/*! cursor: cursor search calls */
#define	WT_STAT_CONN_CURSOR_SEARCH			1115
/*! cursor: cursor search near calls */
#define	WT_STAT_CONN_CURSOR_SEARCH_NEAR			1116
/*! cursor: cursor update calls */
#define	WT_STAT_CONN_CURSOR_UPDATE			1117
/*! cursor: truncate calls */
#define	WT_STAT_CONN_CURSOR_TRUNCATE			1118
/*! data-handle: connection data handles currently active */
#define	WT_STAT_CONN_DH_CONN_HANDLE_COUNT		1119
/*! data-handle: connection sweep candidate became referenced */
#define	WT_STAT_CONN_DH_SWEEP_REF			1120
/*! data-handle: connection sweep dhandles closed */
#define	WT_STAT_CONN_DH_SWEEP_CLOSE			1121
/*! data-handle: connection sweep dhandles removed from hash list */
#define	WT_STAT_CONN_DH_SWEEP_REMOVE			1122
/*! data-handle: connection sweep time-of-death sets */
#define	WT_STAT_CONN_DH_SWEEP_TOD			1123
/*! data-handle: connection sweeps */
#define	WT_STAT_CONN_DH_SWEEPS				1124
/*! data-handle: session dhandles swept */
#define	WT_STAT_CONN_DH_SESSION_HANDLES			1125
/*! data-handle: session sweep attempts */
#define	WT_STAT_CONN_DH_SESSION_SWEEPS			1126
/*! log: busy returns attempting to switch slots */
#define	WT_STAT_CONN_LOG_SLOT_SWITCH_BUSY		1127
/*! log: consolidated slot closures */
#define	WT_STAT_CONN_LOG_SLOT_CLOSES			1128
/*! log: consolidated slot join races */
#define	WT_STAT_CONN_LOG_SLOT_RACES			1129
/*! log: consolidated slot join transitions */
#define	WT_STAT_CONN_LOG_SLOT_TRANSITIONS		1130
/*! log: consolidated slot joins */
#define	WT_STAT_CONN_LOG_SLOT_JOINS			1131
/*! log: consolidated slot unbuffered writes */
#define	WT_STAT_CONN_LOG_SLOT_UNBUFFERED		1132
/*! log: log bytes of payload data */
#define	WT_STAT_CONN_LOG_BYTES_PAYLOAD			1133
/*! log: log bytes written */
#define	WT_STAT_CONN_LOG_BYTES_WRITTEN			1134
/*! log: log files manually zero-filled */
#define	WT_STAT_CONN_LOG_ZERO_FILLS			1135
/*! log: log flush operations */
#define	WT_STAT_CONN_LOG_FLUSH				1136
/*! log: log force write operations */
#define	WT_STAT_CONN_LOG_FORCE_WRITE			1137
/*! log: log force write operations skipped */
#define	WT_STAT_CONN_LOG_FORCE_WRITE_SKIP		1138
/*! log: log records compressed */
#define	WT_STAT_CONN_LOG_COMPRESS_WRITES		1139
/*! log: log records not compressed */
#define	WT_STAT_CONN_LOG_COMPRESS_WRITE_FAILS		1140
/*! log: log records too small to compress */
#define	WT_STAT_CONN_LOG_COMPRESS_SMALL			1141
/*! log: log release advances write LSN */
#define	WT_STAT_CONN_LOG_RELEASE_WRITE_LSN		1142
/*! log: log scan operations */
#define	WT_STAT_CONN_LOG_SCANS				1143
/*! log: log scan records requiring two reads */
#define	WT_STAT_CONN_LOG_SCAN_REREADS			1144
/*! log: log server thread advances write LSN */
#define	WT_STAT_CONN_LOG_WRITE_LSN			1145
/*! log: log server thread write LSN walk skipped */
#define	WT_STAT_CONN_LOG_WRITE_LSN_SKIP			1146
/*! log: log sync operations */
#define	WT_STAT_CONN_LOG_SYNC				1147
/*! log: log sync time duration (usecs) */
#define	WT_STAT_CONN_LOG_SYNC_DURATION			1148
/*! log: log sync_dir operations */
#define	WT_STAT_CONN_LOG_SYNC_DIR			1149
/*! log: log sync_dir time duration (usecs) */
#define	WT_STAT_CONN_LOG_SYNC_DIR_DURATION		1150
/*! log: log write operations */
#define	WT_STAT_CONN_LOG_WRITES				1151
/*! log: logging bytes consolidated */
#define	WT_STAT_CONN_LOG_SLOT_CONSOLIDATED		1152
/*! log: maximum log file size */
#define	WT_STAT_CONN_LOG_MAX_FILESIZE			1153
/*! log: number of pre-allocated log files to create */
#define	WT_STAT_CONN_LOG_PREALLOC_MAX			1154
/*! log: pre-allocated log files not ready and missed */
#define	WT_STAT_CONN_LOG_PREALLOC_MISSED		1155
/*! log: pre-allocated log files prepared */
#define	WT_STAT_CONN_LOG_PREALLOC_FILES			1156
/*! log: pre-allocated log files used */
#define	WT_STAT_CONN_LOG_PREALLOC_USED			1157
/*! log: records processed by log scan */
#define	WT_STAT_CONN_LOG_SCAN_RECORDS			1158
/*! log: total in-memory size of compressed records */
#define	WT_STAT_CONN_LOG_COMPRESS_MEM			1159
/*! log: total log buffer size */
#define	WT_STAT_CONN_LOG_BUFFER_SIZE			1160
/*! log: total size of compressed records */
#define	WT_STAT_CONN_LOG_COMPRESS_LEN			1161
/*! log: written slots coalesced */
#define	WT_STAT_CONN_LOG_SLOT_COALESCED			1162
/*! log: yields waiting for previous log file close */
#define	WT_STAT_CONN_LOG_CLOSE_YIELDS			1163
/*! reconciliation: fast-path pages deleted */
#define	WT_STAT_CONN_REC_PAGE_DELETE_FAST		1164
/*! reconciliation: page reconciliation calls */
#define	WT_STAT_CONN_REC_PAGES				1165
/*! reconciliation: page reconciliation calls for eviction */
#define	WT_STAT_CONN_REC_PAGES_EVICTION			1166
/*! reconciliation: pages deleted */
#define	WT_STAT_CONN_REC_PAGE_DELETE			1167
/*! reconciliation: split bytes currently awaiting free */
#define	WT_STAT_CONN_REC_SPLIT_STASHED_BYTES		1168
/*! reconciliation: split objects currently awaiting free */
#define	WT_STAT_CONN_REC_SPLIT_STASHED_OBJECTS		1169
/*! session: open cursor count */
#define	WT_STAT_CONN_SESSION_CURSOR_OPEN		1170
/*! session: open session count */
#define	WT_STAT_CONN_SESSION_OPEN			1171
/*! session: table compact failed calls */
#define	WT_STAT_CONN_SESSION_TABLE_COMPACT_FAIL		1172
/*! session: table compact successful calls */
#define	WT_STAT_CONN_SESSION_TABLE_COMPACT_SUCCESS	1173
/*! session: table create failed calls */
#define	WT_STAT_CONN_SESSION_TABLE_CREATE_FAIL		1174
/*! session: table create successful calls */
#define	WT_STAT_CONN_SESSION_TABLE_CREATE_SUCCESS	1175
/*! session: table drop failed calls */
#define	WT_STAT_CONN_SESSION_TABLE_DROP_FAIL		1176
/*! session: table drop successful calls */
#define	WT_STAT_CONN_SESSION_TABLE_DROP_SUCCESS		1177
/*! session: table rebalance failed calls */
#define	WT_STAT_CONN_SESSION_TABLE_REBALANCE_FAIL	1178
/*! session: table rebalance successful calls */
#define	WT_STAT_CONN_SESSION_TABLE_REBALANCE_SUCCESS	1179
/*! session: table rename failed calls */
#define	WT_STAT_CONN_SESSION_TABLE_RENAME_FAIL		1180
/*! session: table rename successful calls */
#define	WT_STAT_CONN_SESSION_TABLE_RENAME_SUCCESS	1181
/*! session: table salvage failed calls */
#define	WT_STAT_CONN_SESSION_TABLE_SALVAGE_FAIL		1182
/*! session: table salvage successful calls */
#define	WT_STAT_CONN_SESSION_TABLE_SALVAGE_SUCCESS	1183
/*! session: table truncate failed calls */
#define	WT_STAT_CONN_SESSION_TABLE_TRUNCATE_FAIL	1184
/*! session: table truncate successful calls */
#define	WT_STAT_CONN_SESSION_TABLE_TRUNCATE_SUCCESS	1185
/*! session: table verify failed calls */
#define	WT_STAT_CONN_SESSION_TABLE_VERIFY_FAIL		1186
/*! session: table verify successful calls */
#define	WT_STAT_CONN_SESSION_TABLE_VERIFY_SUCCESS	1187
/*! thread-state: active filesystem fsync calls */
#define	WT_STAT_CONN_THREAD_FSYNC_ACTIVE		1188
/*! thread-state: active filesystem read calls */
#define	WT_STAT_CONN_THREAD_READ_ACTIVE			1189
/*! thread-state: active filesystem write calls */
<<<<<<< HEAD
#define	WT_STAT_CONN_THREAD_WRITE_ACTIVE		1190
/*! thread-yield: page acquire busy blocked */
#define	WT_STAT_CONN_PAGE_BUSY_BLOCKED			1191
/*! thread-yield: page acquire eviction blocked */
#define	WT_STAT_CONN_PAGE_FORCIBLE_EVICT_BLOCKED	1192
/*! thread-yield: page acquire locked blocked */
#define	WT_STAT_CONN_PAGE_LOCKED_BLOCKED		1193
/*! thread-yield: page acquire read blocked */
#define	WT_STAT_CONN_PAGE_READ_BLOCKED			1194
/*! thread-yield: page acquire time sleeping (usecs) */
#define	WT_STAT_CONN_PAGE_SLEEP				1195
/*! transaction: number of named snapshots created */
#define	WT_STAT_CONN_TXN_SNAPSHOTS_CREATED		1196
/*! transaction: number of named snapshots dropped */
#define	WT_STAT_CONN_TXN_SNAPSHOTS_DROPPED		1197
/*! transaction: transaction begins */
#define	WT_STAT_CONN_TXN_BEGIN				1198
/*! transaction: transaction checkpoint currently running */
#define	WT_STAT_CONN_TXN_CHECKPOINT_RUNNING		1199
/*! transaction: transaction checkpoint generation */
#define	WT_STAT_CONN_TXN_CHECKPOINT_GENERATION		1200
/*! transaction: transaction checkpoint max time (msecs) */
#define	WT_STAT_CONN_TXN_CHECKPOINT_TIME_MAX		1201
/*! transaction: transaction checkpoint min time (msecs) */
#define	WT_STAT_CONN_TXN_CHECKPOINT_TIME_MIN		1202
/*! transaction: transaction checkpoint most recent time (msecs) */
#define	WT_STAT_CONN_TXN_CHECKPOINT_TIME_RECENT		1203
/*! transaction: transaction checkpoint scrub dirty target */
#define	WT_STAT_CONN_TXN_CHECKPOINT_SCRUB_TARGET	1204
/*! transaction: transaction checkpoint scrub time (msecs) */
#define	WT_STAT_CONN_TXN_CHECKPOINT_SCRUB_TIME		1205
/*! transaction: transaction checkpoint total time (msecs) */
#define	WT_STAT_CONN_TXN_CHECKPOINT_TIME_TOTAL		1206
/*! transaction: transaction checkpoints */
#define	WT_STAT_CONN_TXN_CHECKPOINT			1207
/*! transaction: transaction failures due to cache overflow */
#define	WT_STAT_CONN_TXN_FAIL_CACHE			1208
=======
#define	WT_STAT_CONN_THREAD_WRITE_ACTIVE		1187
/*! thread-yield: application thread time evicting (usecs) */
#define	WT_STAT_CONN_APPLICATION_EVICT_TIME		1188
/*! thread-yield: application thread time waiting for cache (usecs) */
#define	WT_STAT_CONN_APPLICATION_CACHE_TIME		1189
/*! thread-yield: page acquire busy blocked */
#define	WT_STAT_CONN_PAGE_BUSY_BLOCKED			1190
/*! thread-yield: page acquire eviction blocked */
#define	WT_STAT_CONN_PAGE_FORCIBLE_EVICT_BLOCKED	1191
/*! thread-yield: page acquire locked blocked */
#define	WT_STAT_CONN_PAGE_LOCKED_BLOCKED		1192
/*! thread-yield: page acquire read blocked */
#define	WT_STAT_CONN_PAGE_READ_BLOCKED			1193
/*! thread-yield: page acquire time sleeping (usecs) */
#define	WT_STAT_CONN_PAGE_SLEEP				1194
/*! transaction: number of named snapshots created */
#define	WT_STAT_CONN_TXN_SNAPSHOTS_CREATED		1195
/*! transaction: number of named snapshots dropped */
#define	WT_STAT_CONN_TXN_SNAPSHOTS_DROPPED		1196
/*! transaction: transaction begins */
#define	WT_STAT_CONN_TXN_BEGIN				1197
/*! transaction: transaction checkpoint currently running */
#define	WT_STAT_CONN_TXN_CHECKPOINT_RUNNING		1198
/*! transaction: transaction checkpoint generation */
#define	WT_STAT_CONN_TXN_CHECKPOINT_GENERATION		1199
/*! transaction: transaction checkpoint max time (msecs) */
#define	WT_STAT_CONN_TXN_CHECKPOINT_TIME_MAX		1200
/*! transaction: transaction checkpoint min time (msecs) */
#define	WT_STAT_CONN_TXN_CHECKPOINT_TIME_MIN		1201
/*! transaction: transaction checkpoint most recent time (msecs) */
#define	WT_STAT_CONN_TXN_CHECKPOINT_TIME_RECENT		1202
/*! transaction: transaction checkpoint scrub dirty target */
#define	WT_STAT_CONN_TXN_CHECKPOINT_SCRUB_TARGET	1203
/*! transaction: transaction checkpoint scrub time (msecs) */
#define	WT_STAT_CONN_TXN_CHECKPOINT_SCRUB_TIME		1204
/*! transaction: transaction checkpoint total time (msecs) */
#define	WT_STAT_CONN_TXN_CHECKPOINT_TIME_TOTAL		1205
/*! transaction: transaction checkpoints */
#define	WT_STAT_CONN_TXN_CHECKPOINT			1206
/*! transaction: transaction failures due to cache overflow */
#define	WT_STAT_CONN_TXN_FAIL_CACHE			1207
>>>>>>> 5404417a
/*!
 * transaction: transaction fsync calls for checkpoint after allocating
 * the transaction ID
 */
<<<<<<< HEAD
#define	WT_STAT_CONN_TXN_CHECKPOINT_FSYNC_POST		1209
=======
#define	WT_STAT_CONN_TXN_CHECKPOINT_FSYNC_POST		1208
>>>>>>> 5404417a
/*!
 * transaction: transaction fsync duration for checkpoint after
 * allocating the transaction ID (usecs)
 */
<<<<<<< HEAD
#define	WT_STAT_CONN_TXN_CHECKPOINT_FSYNC_POST_DURATION	1210
/*! transaction: transaction range of IDs currently pinned */
#define	WT_STAT_CONN_TXN_PINNED_RANGE			1211
/*! transaction: transaction range of IDs currently pinned by a checkpoint */
#define	WT_STAT_CONN_TXN_PINNED_CHECKPOINT_RANGE	1212
=======
#define	WT_STAT_CONN_TXN_CHECKPOINT_FSYNC_POST_DURATION	1209
/*! transaction: transaction range of IDs currently pinned */
#define	WT_STAT_CONN_TXN_PINNED_RANGE			1210
/*! transaction: transaction range of IDs currently pinned by a checkpoint */
#define	WT_STAT_CONN_TXN_PINNED_CHECKPOINT_RANGE	1211
>>>>>>> 5404417a
/*!
 * transaction: transaction range of IDs currently pinned by named
 * snapshots
 */
<<<<<<< HEAD
#define	WT_STAT_CONN_TXN_PINNED_SNAPSHOT_RANGE		1213
/*! transaction: transaction sync calls */
#define	WT_STAT_CONN_TXN_SYNC				1214
/*! transaction: transactions committed */
#define	WT_STAT_CONN_TXN_COMMIT				1215
/*! transaction: transactions rolled back */
#define	WT_STAT_CONN_TXN_ROLLBACK			1216
=======
#define	WT_STAT_CONN_TXN_PINNED_SNAPSHOT_RANGE		1212
/*! transaction: transaction sync calls */
#define	WT_STAT_CONN_TXN_SYNC				1213
/*! transaction: transactions committed */
#define	WT_STAT_CONN_TXN_COMMIT				1214
/*! transaction: transactions rolled back */
#define	WT_STAT_CONN_TXN_ROLLBACK			1215
>>>>>>> 5404417a

/*!
 * @}
 * @name Statistics for data sources
 * @anchor statistics_dsrc
 * @{
 */
/*! LSM: bloom filter false positives */
#define	WT_STAT_DSRC_BLOOM_FALSE_POSITIVE		2000
/*! LSM: bloom filter hits */
#define	WT_STAT_DSRC_BLOOM_HIT				2001
/*! LSM: bloom filter misses */
#define	WT_STAT_DSRC_BLOOM_MISS				2002
/*! LSM: bloom filter pages evicted from cache */
#define	WT_STAT_DSRC_BLOOM_PAGE_EVICT			2003
/*! LSM: bloom filter pages read into cache */
#define	WT_STAT_DSRC_BLOOM_PAGE_READ			2004
/*! LSM: bloom filters in the LSM tree */
#define	WT_STAT_DSRC_BLOOM_COUNT			2005
/*! LSM: chunks in the LSM tree */
#define	WT_STAT_DSRC_LSM_CHUNK_COUNT			2006
/*! LSM: highest merge generation in the LSM tree */
#define	WT_STAT_DSRC_LSM_GENERATION_MAX			2007
/*!
 * LSM: queries that could have benefited from a Bloom filter that did
 * not exist
 */
#define	WT_STAT_DSRC_LSM_LOOKUP_NO_BLOOM		2008
/*! LSM: sleep for LSM checkpoint throttle */
#define	WT_STAT_DSRC_LSM_CHECKPOINT_THROTTLE		2009
/*! LSM: sleep for LSM merge throttle */
#define	WT_STAT_DSRC_LSM_MERGE_THROTTLE			2010
/*! LSM: total size of bloom filters */
#define	WT_STAT_DSRC_BLOOM_SIZE				2011
/*! block-manager: allocations requiring file extension */
#define	WT_STAT_DSRC_BLOCK_EXTENSION			2012
/*! block-manager: blocks allocated */
#define	WT_STAT_DSRC_BLOCK_ALLOC			2013
/*! block-manager: blocks freed */
#define	WT_STAT_DSRC_BLOCK_FREE				2014
/*! block-manager: checkpoint size */
#define	WT_STAT_DSRC_BLOCK_CHECKPOINT_SIZE		2015
/*! block-manager: file allocation unit size */
#define	WT_STAT_DSRC_ALLOCATION_SIZE			2016
/*! block-manager: file bytes available for reuse */
#define	WT_STAT_DSRC_BLOCK_REUSE_BYTES			2017
/*! block-manager: file magic number */
#define	WT_STAT_DSRC_BLOCK_MAGIC			2018
/*! block-manager: file major version number */
#define	WT_STAT_DSRC_BLOCK_MAJOR			2019
/*! block-manager: file size in bytes */
#define	WT_STAT_DSRC_BLOCK_SIZE				2020
/*! block-manager: minor version number */
#define	WT_STAT_DSRC_BLOCK_MINOR			2021
/*! btree: btree checkpoint generation */
#define	WT_STAT_DSRC_BTREE_CHECKPOINT_GENERATION	2022
/*!
 * btree: column-store fixed-size leaf pages, only reported if
 * statistics=all is set
 */
#define	WT_STAT_DSRC_BTREE_COLUMN_FIX			2023
/*!
 * btree: column-store internal pages, only reported if statistics=all is
 * set
 */
#define	WT_STAT_DSRC_BTREE_COLUMN_INTERNAL		2024
/*!
 * btree: column-store variable-size RLE encoded values, only reported if
 * statistics=all is set
 */
#define	WT_STAT_DSRC_BTREE_COLUMN_RLE			2025
/*!
 * btree: column-store variable-size deleted values, only reported if
 * statistics=all is set
 */
#define	WT_STAT_DSRC_BTREE_COLUMN_DELETED		2026
/*!
 * btree: column-store variable-size leaf pages, only reported if
 * statistics=all is set
 */
#define	WT_STAT_DSRC_BTREE_COLUMN_VARIABLE		2027
/*! btree: fixed-record size */
#define	WT_STAT_DSRC_BTREE_FIXED_LEN			2028
/*! btree: maximum internal page key size */
#define	WT_STAT_DSRC_BTREE_MAXINTLKEY			2029
/*! btree: maximum internal page size */
#define	WT_STAT_DSRC_BTREE_MAXINTLPAGE			2030
/*! btree: maximum leaf page key size */
#define	WT_STAT_DSRC_BTREE_MAXLEAFKEY			2031
/*! btree: maximum leaf page size */
#define	WT_STAT_DSRC_BTREE_MAXLEAFPAGE			2032
/*! btree: maximum leaf page value size */
#define	WT_STAT_DSRC_BTREE_MAXLEAFVALUE			2033
/*! btree: maximum tree depth */
#define	WT_STAT_DSRC_BTREE_MAXIMUM_DEPTH		2034
/*!
 * btree: number of key/value pairs, only reported if statistics=all is
 * set
 */
#define	WT_STAT_DSRC_BTREE_ENTRIES			2035
/*! btree: overflow pages, only reported if statistics=all is set */
#define	WT_STAT_DSRC_BTREE_OVERFLOW			2036
/*! btree: pages rewritten by compaction */
#define	WT_STAT_DSRC_BTREE_COMPACT_REWRITE		2037
/*!
 * btree: row-store internal pages, only reported if statistics=all is
 * set
 */
#define	WT_STAT_DSRC_BTREE_ROW_INTERNAL			2038
/*! btree: row-store leaf pages, only reported if statistics=all is set */
#define	WT_STAT_DSRC_BTREE_ROW_LEAF			2039
/*! cache: bytes currently in the cache */
#define	WT_STAT_DSRC_CACHE_BYTES_INUSE			2040
/*! cache: bytes read into cache */
#define	WT_STAT_DSRC_CACHE_BYTES_READ			2041
/*! cache: bytes written from cache */
#define	WT_STAT_DSRC_CACHE_BYTES_WRITE			2042
/*! cache: checkpoint blocked page eviction */
#define	WT_STAT_DSRC_CACHE_EVICTION_CHECKPOINT		2043
/*! cache: data source pages selected for eviction unable to be evicted */
#define	WT_STAT_DSRC_CACHE_EVICTION_FAIL		2044
/*! cache: hazard pointer blocked page eviction */
#define	WT_STAT_DSRC_CACHE_EVICTION_HAZARD		2045
/*! cache: in-memory page passed criteria to be split */
#define	WT_STAT_DSRC_CACHE_INMEM_SPLITTABLE		2046
/*! cache: in-memory page splits */
#define	WT_STAT_DSRC_CACHE_INMEM_SPLIT			2047
/*! cache: internal pages evicted */
#define	WT_STAT_DSRC_CACHE_EVICTION_INTERNAL		2048
/*! cache: internal pages split during eviction */
#define	WT_STAT_DSRC_CACHE_EVICTION_SPLIT_INTERNAL	2049
/*! cache: leaf pages split during eviction */
#define	WT_STAT_DSRC_CACHE_EVICTION_SPLIT_LEAF		2050
/*! cache: modified pages evicted */
#define	WT_STAT_DSRC_CACHE_EVICTION_DIRTY		2051
/*! cache: overflow pages read into cache */
#define	WT_STAT_DSRC_CACHE_READ_OVERFLOW		2052
/*! cache: overflow values cached in memory */
#define	WT_STAT_DSRC_CACHE_OVERFLOW_VALUE		2053
/*! cache: page split during eviction deepened the tree */
#define	WT_STAT_DSRC_CACHE_EVICTION_DEEPEN		2054
/*! cache: page written requiring lookaside records */
#define	WT_STAT_DSRC_CACHE_WRITE_LOOKASIDE		2055
/*! cache: pages read into cache */
#define	WT_STAT_DSRC_CACHE_READ				2056
/*! cache: pages read into cache requiring lookaside entries */
#define	WT_STAT_DSRC_CACHE_READ_LOOKASIDE		2057
/*! cache: pages requested from the cache */
#define	WT_STAT_DSRC_CACHE_PAGES_REQUESTED		2058
/*! cache: pages written from cache */
#define	WT_STAT_DSRC_CACHE_WRITE			2059
/*! cache: pages written requiring in-memory restoration */
#define	WT_STAT_DSRC_CACHE_WRITE_RESTORE		2060
/*! cache: unmodified pages evicted */
#define	WT_STAT_DSRC_CACHE_EVICTION_CLEAN		2061
/*! compression: compressed pages read */
#define	WT_STAT_DSRC_COMPRESS_READ			2062
/*! compression: compressed pages written */
#define	WT_STAT_DSRC_COMPRESS_WRITE			2063
/*! compression: page written failed to compress */
#define	WT_STAT_DSRC_COMPRESS_WRITE_FAIL		2064
/*! compression: page written was too small to compress */
#define	WT_STAT_DSRC_COMPRESS_WRITE_TOO_SMALL		2065
/*! compression: raw compression call failed, additional data available */
#define	WT_STAT_DSRC_COMPRESS_RAW_FAIL_TEMPORARY	2066
/*! compression: raw compression call failed, no additional data available */
#define	WT_STAT_DSRC_COMPRESS_RAW_FAIL			2067
/*! compression: raw compression call succeeded */
#define	WT_STAT_DSRC_COMPRESS_RAW_OK			2068
/*! cursor: bulk-loaded cursor-insert calls */
#define	WT_STAT_DSRC_CURSOR_INSERT_BULK			2069
/*! cursor: create calls */
#define	WT_STAT_DSRC_CURSOR_CREATE			2070
/*! cursor: cursor-insert key and value bytes inserted */
#define	WT_STAT_DSRC_CURSOR_INSERT_BYTES		2071
/*! cursor: cursor-remove key bytes removed */
#define	WT_STAT_DSRC_CURSOR_REMOVE_BYTES		2072
/*! cursor: cursor-update value bytes updated */
#define	WT_STAT_DSRC_CURSOR_UPDATE_BYTES		2073
/*! cursor: insert calls */
#define	WT_STAT_DSRC_CURSOR_INSERT			2074
/*! cursor: next calls */
#define	WT_STAT_DSRC_CURSOR_NEXT			2075
/*! cursor: prev calls */
#define	WT_STAT_DSRC_CURSOR_PREV			2076
/*! cursor: remove calls */
#define	WT_STAT_DSRC_CURSOR_REMOVE			2077
/*! cursor: reset calls */
#define	WT_STAT_DSRC_CURSOR_RESET			2078
/*! cursor: restarted searches */
#define	WT_STAT_DSRC_CURSOR_RESTART			2079
/*! cursor: search calls */
#define	WT_STAT_DSRC_CURSOR_SEARCH			2080
/*! cursor: search near calls */
#define	WT_STAT_DSRC_CURSOR_SEARCH_NEAR			2081
/*! cursor: truncate calls */
#define	WT_STAT_DSRC_CURSOR_TRUNCATE			2082
/*! cursor: update calls */
#define	WT_STAT_DSRC_CURSOR_UPDATE			2083
/*! reconciliation: dictionary matches */
#define	WT_STAT_DSRC_REC_DICTIONARY			2084
/*! reconciliation: fast-path pages deleted */
#define	WT_STAT_DSRC_REC_PAGE_DELETE_FAST		2085
/*!
 * reconciliation: internal page key bytes discarded using suffix
 * compression
 */
#define	WT_STAT_DSRC_REC_SUFFIX_COMPRESSION		2086
/*! reconciliation: internal page multi-block writes */
#define	WT_STAT_DSRC_REC_MULTIBLOCK_INTERNAL		2087
/*! reconciliation: internal-page overflow keys */
#define	WT_STAT_DSRC_REC_OVERFLOW_KEY_INTERNAL		2088
/*! reconciliation: leaf page key bytes discarded using prefix compression */
#define	WT_STAT_DSRC_REC_PREFIX_COMPRESSION		2089
/*! reconciliation: leaf page multi-block writes */
#define	WT_STAT_DSRC_REC_MULTIBLOCK_LEAF		2090
/*! reconciliation: leaf-page overflow keys */
#define	WT_STAT_DSRC_REC_OVERFLOW_KEY_LEAF		2091
/*! reconciliation: maximum blocks required for a page */
#define	WT_STAT_DSRC_REC_MULTIBLOCK_MAX			2092
/*! reconciliation: overflow values written */
#define	WT_STAT_DSRC_REC_OVERFLOW_VALUE			2093
/*! reconciliation: page checksum matches */
#define	WT_STAT_DSRC_REC_PAGE_MATCH			2094
/*! reconciliation: page reconciliation calls */
#define	WT_STAT_DSRC_REC_PAGES				2095
/*! reconciliation: page reconciliation calls for eviction */
#define	WT_STAT_DSRC_REC_PAGES_EVICTION			2096
/*! reconciliation: pages deleted */
#define	WT_STAT_DSRC_REC_PAGE_DELETE			2097
/*! session: object compaction */
#define	WT_STAT_DSRC_SESSION_COMPACT			2098
/*! session: open cursor count */
#define	WT_STAT_DSRC_SESSION_CURSOR_OPEN		2099
/*! transaction: update conflicts */
#define	WT_STAT_DSRC_TXN_UPDATE_CONFLICT		2100

/*!
 * @}
 * @name Statistics for join cursors
 * @anchor statistics_join
 * @{
 */
/*! : accesses to the main table */
#define	WT_STAT_JOIN_MAIN_ACCESS			3000
/*! : bloom filter false positives */
#define	WT_STAT_JOIN_BLOOM_FALSE_POSITIVE		3001
/*! : checks that conditions of membership are satisfied */
#define	WT_STAT_JOIN_MEMBERSHIP_CHECK			3002
/*! : items inserted into a bloom filter */
#define	WT_STAT_JOIN_BLOOM_INSERT			3003
/*! : items iterated */
#define	WT_STAT_JOIN_ITERATED				3004
/*! @} */
/*
 * Statistics section: END
 * DO NOT EDIT: automatically built by dist/api_stat.py.
 */
/*!
 * @name Log record and operation types
 * @anchor log_types
 * @{
 */
/*
 * DO NOT EDIT: automatically built by dist/log.py.
 * Log record declarations: BEGIN
 */
/*! invalid operation */
#define	WT_LOGOP_INVALID	0
/*! checkpoint */
#define	WT_LOGREC_CHECKPOINT	0
/*! transaction commit */
#define	WT_LOGREC_COMMIT	1
/*! file sync */
#define	WT_LOGREC_FILE_SYNC	2
/*! message */
#define	WT_LOGREC_MESSAGE	3
/*! column put */
#define	WT_LOGOP_COL_PUT	1
/*! column remove */
#define	WT_LOGOP_COL_REMOVE	2
/*! column truncate */
#define	WT_LOGOP_COL_TRUNCATE	3
/*! row put */
#define	WT_LOGOP_ROW_PUT	4
/*! row remove */
#define	WT_LOGOP_ROW_REMOVE	5
/*! row truncate */
#define	WT_LOGOP_ROW_TRUNCATE	6
/*
 * Log record declarations: END
 * DO NOT EDIT: automatically built by dist/log.py.
 */
/*! @} */
/*! @} */

#undef __F

#if defined(__cplusplus)
}
#endif
#endif /* __WIREDTIGER_H_ */<|MERGE_RESOLUTION|>--- conflicted
+++ resolved
@@ -4594,134 +4594,72 @@
 /*! thread-state: active filesystem read calls */
 #define	WT_STAT_CONN_THREAD_READ_ACTIVE			1189
 /*! thread-state: active filesystem write calls */
-<<<<<<< HEAD
 #define	WT_STAT_CONN_THREAD_WRITE_ACTIVE		1190
+/*! thread-yield: application thread time evicting (usecs) */
+#define	WT_STAT_CONN_APPLICATION_EVICT_TIME		1191
+/*! thread-yield: application thread time waiting for cache (usecs) */
+#define	WT_STAT_CONN_APPLICATION_CACHE_TIME		1192
 /*! thread-yield: page acquire busy blocked */
-#define	WT_STAT_CONN_PAGE_BUSY_BLOCKED			1191
+#define	WT_STAT_CONN_PAGE_BUSY_BLOCKED			1193
 /*! thread-yield: page acquire eviction blocked */
-#define	WT_STAT_CONN_PAGE_FORCIBLE_EVICT_BLOCKED	1192
+#define	WT_STAT_CONN_PAGE_FORCIBLE_EVICT_BLOCKED	1194
 /*! thread-yield: page acquire locked blocked */
-#define	WT_STAT_CONN_PAGE_LOCKED_BLOCKED		1193
+#define	WT_STAT_CONN_PAGE_LOCKED_BLOCKED		1195
 /*! thread-yield: page acquire read blocked */
-#define	WT_STAT_CONN_PAGE_READ_BLOCKED			1194
+#define	WT_STAT_CONN_PAGE_READ_BLOCKED			1196
 /*! thread-yield: page acquire time sleeping (usecs) */
-#define	WT_STAT_CONN_PAGE_SLEEP				1195
+#define	WT_STAT_CONN_PAGE_SLEEP				1197
 /*! transaction: number of named snapshots created */
-#define	WT_STAT_CONN_TXN_SNAPSHOTS_CREATED		1196
+#define	WT_STAT_CONN_TXN_SNAPSHOTS_CREATED		1198
 /*! transaction: number of named snapshots dropped */
-#define	WT_STAT_CONN_TXN_SNAPSHOTS_DROPPED		1197
+#define	WT_STAT_CONN_TXN_SNAPSHOTS_DROPPED		1199
 /*! transaction: transaction begins */
-#define	WT_STAT_CONN_TXN_BEGIN				1198
+#define	WT_STAT_CONN_TXN_BEGIN				1200
 /*! transaction: transaction checkpoint currently running */
-#define	WT_STAT_CONN_TXN_CHECKPOINT_RUNNING		1199
+#define	WT_STAT_CONN_TXN_CHECKPOINT_RUNNING		1201
 /*! transaction: transaction checkpoint generation */
-#define	WT_STAT_CONN_TXN_CHECKPOINT_GENERATION		1200
+#define	WT_STAT_CONN_TXN_CHECKPOINT_GENERATION		1202
 /*! transaction: transaction checkpoint max time (msecs) */
-#define	WT_STAT_CONN_TXN_CHECKPOINT_TIME_MAX		1201
+#define	WT_STAT_CONN_TXN_CHECKPOINT_TIME_MAX		1203
 /*! transaction: transaction checkpoint min time (msecs) */
-#define	WT_STAT_CONN_TXN_CHECKPOINT_TIME_MIN		1202
+#define	WT_STAT_CONN_TXN_CHECKPOINT_TIME_MIN		1204
 /*! transaction: transaction checkpoint most recent time (msecs) */
-#define	WT_STAT_CONN_TXN_CHECKPOINT_TIME_RECENT		1203
+#define	WT_STAT_CONN_TXN_CHECKPOINT_TIME_RECENT		1205
 /*! transaction: transaction checkpoint scrub dirty target */
-#define	WT_STAT_CONN_TXN_CHECKPOINT_SCRUB_TARGET	1204
+#define	WT_STAT_CONN_TXN_CHECKPOINT_SCRUB_TARGET	1206
 /*! transaction: transaction checkpoint scrub time (msecs) */
-#define	WT_STAT_CONN_TXN_CHECKPOINT_SCRUB_TIME		1205
+#define	WT_STAT_CONN_TXN_CHECKPOINT_SCRUB_TIME		1207
 /*! transaction: transaction checkpoint total time (msecs) */
-#define	WT_STAT_CONN_TXN_CHECKPOINT_TIME_TOTAL		1206
+#define	WT_STAT_CONN_TXN_CHECKPOINT_TIME_TOTAL		1208
 /*! transaction: transaction checkpoints */
-#define	WT_STAT_CONN_TXN_CHECKPOINT			1207
+#define	WT_STAT_CONN_TXN_CHECKPOINT			1209
 /*! transaction: transaction failures due to cache overflow */
-#define	WT_STAT_CONN_TXN_FAIL_CACHE			1208
-=======
-#define	WT_STAT_CONN_THREAD_WRITE_ACTIVE		1187
-/*! thread-yield: application thread time evicting (usecs) */
-#define	WT_STAT_CONN_APPLICATION_EVICT_TIME		1188
-/*! thread-yield: application thread time waiting for cache (usecs) */
-#define	WT_STAT_CONN_APPLICATION_CACHE_TIME		1189
-/*! thread-yield: page acquire busy blocked */
-#define	WT_STAT_CONN_PAGE_BUSY_BLOCKED			1190
-/*! thread-yield: page acquire eviction blocked */
-#define	WT_STAT_CONN_PAGE_FORCIBLE_EVICT_BLOCKED	1191
-/*! thread-yield: page acquire locked blocked */
-#define	WT_STAT_CONN_PAGE_LOCKED_BLOCKED		1192
-/*! thread-yield: page acquire read blocked */
-#define	WT_STAT_CONN_PAGE_READ_BLOCKED			1193
-/*! thread-yield: page acquire time sleeping (usecs) */
-#define	WT_STAT_CONN_PAGE_SLEEP				1194
-/*! transaction: number of named snapshots created */
-#define	WT_STAT_CONN_TXN_SNAPSHOTS_CREATED		1195
-/*! transaction: number of named snapshots dropped */
-#define	WT_STAT_CONN_TXN_SNAPSHOTS_DROPPED		1196
-/*! transaction: transaction begins */
-#define	WT_STAT_CONN_TXN_BEGIN				1197
-/*! transaction: transaction checkpoint currently running */
-#define	WT_STAT_CONN_TXN_CHECKPOINT_RUNNING		1198
-/*! transaction: transaction checkpoint generation */
-#define	WT_STAT_CONN_TXN_CHECKPOINT_GENERATION		1199
-/*! transaction: transaction checkpoint max time (msecs) */
-#define	WT_STAT_CONN_TXN_CHECKPOINT_TIME_MAX		1200
-/*! transaction: transaction checkpoint min time (msecs) */
-#define	WT_STAT_CONN_TXN_CHECKPOINT_TIME_MIN		1201
-/*! transaction: transaction checkpoint most recent time (msecs) */
-#define	WT_STAT_CONN_TXN_CHECKPOINT_TIME_RECENT		1202
-/*! transaction: transaction checkpoint scrub dirty target */
-#define	WT_STAT_CONN_TXN_CHECKPOINT_SCRUB_TARGET	1203
-/*! transaction: transaction checkpoint scrub time (msecs) */
-#define	WT_STAT_CONN_TXN_CHECKPOINT_SCRUB_TIME		1204
-/*! transaction: transaction checkpoint total time (msecs) */
-#define	WT_STAT_CONN_TXN_CHECKPOINT_TIME_TOTAL		1205
-/*! transaction: transaction checkpoints */
-#define	WT_STAT_CONN_TXN_CHECKPOINT			1206
-/*! transaction: transaction failures due to cache overflow */
-#define	WT_STAT_CONN_TXN_FAIL_CACHE			1207
->>>>>>> 5404417a
+#define	WT_STAT_CONN_TXN_FAIL_CACHE			1210
 /*!
  * transaction: transaction fsync calls for checkpoint after allocating
  * the transaction ID
  */
-<<<<<<< HEAD
-#define	WT_STAT_CONN_TXN_CHECKPOINT_FSYNC_POST		1209
-=======
-#define	WT_STAT_CONN_TXN_CHECKPOINT_FSYNC_POST		1208
->>>>>>> 5404417a
+#define	WT_STAT_CONN_TXN_CHECKPOINT_FSYNC_POST		1211
 /*!
  * transaction: transaction fsync duration for checkpoint after
  * allocating the transaction ID (usecs)
  */
-<<<<<<< HEAD
-#define	WT_STAT_CONN_TXN_CHECKPOINT_FSYNC_POST_DURATION	1210
+#define	WT_STAT_CONN_TXN_CHECKPOINT_FSYNC_POST_DURATION	1212
 /*! transaction: transaction range of IDs currently pinned */
-#define	WT_STAT_CONN_TXN_PINNED_RANGE			1211
+#define	WT_STAT_CONN_TXN_PINNED_RANGE			1213
 /*! transaction: transaction range of IDs currently pinned by a checkpoint */
-#define	WT_STAT_CONN_TXN_PINNED_CHECKPOINT_RANGE	1212
-=======
-#define	WT_STAT_CONN_TXN_CHECKPOINT_FSYNC_POST_DURATION	1209
-/*! transaction: transaction range of IDs currently pinned */
-#define	WT_STAT_CONN_TXN_PINNED_RANGE			1210
-/*! transaction: transaction range of IDs currently pinned by a checkpoint */
-#define	WT_STAT_CONN_TXN_PINNED_CHECKPOINT_RANGE	1211
->>>>>>> 5404417a
+#define	WT_STAT_CONN_TXN_PINNED_CHECKPOINT_RANGE	1214
 /*!
  * transaction: transaction range of IDs currently pinned by named
  * snapshots
  */
-<<<<<<< HEAD
-#define	WT_STAT_CONN_TXN_PINNED_SNAPSHOT_RANGE		1213
+#define	WT_STAT_CONN_TXN_PINNED_SNAPSHOT_RANGE		1215
 /*! transaction: transaction sync calls */
-#define	WT_STAT_CONN_TXN_SYNC				1214
+#define	WT_STAT_CONN_TXN_SYNC				1216
 /*! transaction: transactions committed */
-#define	WT_STAT_CONN_TXN_COMMIT				1215
+#define	WT_STAT_CONN_TXN_COMMIT				1217
 /*! transaction: transactions rolled back */
-#define	WT_STAT_CONN_TXN_ROLLBACK			1216
-=======
-#define	WT_STAT_CONN_TXN_PINNED_SNAPSHOT_RANGE		1212
-/*! transaction: transaction sync calls */
-#define	WT_STAT_CONN_TXN_SYNC				1213
-/*! transaction: transactions committed */
-#define	WT_STAT_CONN_TXN_COMMIT				1214
-/*! transaction: transactions rolled back */
-#define	WT_STAT_CONN_TXN_ROLLBACK			1215
->>>>>>> 5404417a
+#define	WT_STAT_CONN_TXN_ROLLBACK			1218
 
 /*!
  * @}
