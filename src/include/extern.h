--- conflicted
+++ resolved
@@ -580,7 +580,8 @@
     WT_NAMED_COMPRESSOR *ncomp);
 extern int __wt_conn_remove_data_source( WT_CONNECTION_IMPL *conn,
     WT_NAMED_DATA_SOURCE *ndsrc);
-<<<<<<< HEAD
+extern int __wt_conn_verbose_config(WT_SESSION_IMPL *session,
+    const char *cfg[]);
 extern void __wt_async_stats_update(WT_SESSION_IMPL *session);
 extern int __wt_async_create(WT_CONNECTION_IMPL *conn, const char *cfg[]);
 extern int __wt_async_destroy(WT_CONNECTION_IMPL *conn);
@@ -591,10 +592,6 @@
     const char *cfg[],
     WT_ASYNC_CALLBACK *cb,
     WT_ASYNC_OP_IMPL **opp);
-=======
-extern int __wt_conn_verbose_config(WT_SESSION_IMPL *session,
-    const char *cfg[]);
->>>>>>> eb25e6fe
 extern int __wt_cache_config(WT_CONNECTION_IMPL *conn, const char *cfg[]);
 extern int __wt_cache_create(WT_CONNECTION_IMPL *conn, const char *cfg[]);
 extern void __wt_cache_stats_update(WT_SESSION_IMPL *session);
