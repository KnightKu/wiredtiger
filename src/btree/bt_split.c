/*-
 * Copyright (c) 2014-2015 MongoDB, Inc.
 * Copyright (c) 2008-2014 WiredTiger, Inc.
 *	All rights reserved.
 *
 * See the file LICENSE for redistribution information.
 */

#include "wt_internal.h"

#define	WT_MEM_TRANSFER(from_decr, to_incr, len) do {			\
	size_t __len = (len);						\
	from_decr += __len;						\
	to_incr += __len;						\
} while (0)

/*
 * __split_oldest_gen --
 *	Calculate the oldest active split generation.
 */
static uint64_t
__split_oldest_gen(WT_SESSION_IMPL *session)
{
	WT_CONNECTION_IMPL *conn;
	WT_SESSION_IMPL *s;
	uint64_t gen, oldest;
	u_int i, session_cnt;

	conn = S2C(session);
	WT_ORDERED_READ(session_cnt, conn->session_cnt);
	for (i = 0, s = conn->sessions, oldest = conn->split_gen + 1;
	    i < session_cnt;
	    i++, s++)
		if (((gen = s->split_gen) != 0) && gen < oldest)
			oldest = gen;

	return (oldest);
}

/*
 * __split_stash_add --
 *	Add a new entry into the session's split stash list.
 */
static int
__split_stash_add(
    WT_SESSION_IMPL *session, uint64_t split_gen, void *p, size_t len)
{
	WT_CONNECTION_IMPL *conn;
	WT_SPLIT_STASH *stash;

	WT_ASSERT(session, p != NULL);

	conn = S2C(session);

	/* Grow the list as necessary. */
	WT_RET(__wt_realloc_def(session, &session->split_stash_alloc,
	    session->split_stash_cnt + 1, &session->split_stash));

	stash = session->split_stash + session->split_stash_cnt++;
	stash->split_gen = split_gen;
	stash->p = p;
	stash->len = len;

	(void)__wt_atomic_add64(&conn->split_stashed_bytes, len);
	(void)__wt_atomic_add64(&conn->split_stashed_objects, 1);

	/* See if we can free any previous entries. */
	if (session->split_stash_cnt > 1)
		__wt_split_stash_discard(session);

	return (0);
}

/*
 * __wt_split_stash_discard --
 *	Discard any memory from a session's split stash that we can.
 */
void
__wt_split_stash_discard(WT_SESSION_IMPL *session)
{
	WT_CONNECTION_IMPL *conn;
	WT_SPLIT_STASH *stash;
	uint64_t oldest;
	size_t i;

	conn = S2C(session);

	/* Get the oldest split generation. */
	oldest = __split_oldest_gen(session);

	for (i = 0, stash = session->split_stash;
	    i < session->split_stash_cnt;
	    ++i, ++stash) {
		if (stash->p == NULL)
			continue;
		else if (stash->split_gen >= oldest)
			break;
		/*
		 * It's a bad thing if another thread is in this memory after
		 * we free it, make sure nothing good happens to that thread.
		 */
		(void)__wt_atomic_sub64(&conn->split_stashed_bytes, stash->len);
		(void)__wt_atomic_sub64(&conn->split_stashed_objects, 1);
		__wt_overwrite_and_free_len(session, stash->p, stash->len);
	}

	/*
	 * If there are enough free slots at the beginning of the list, shuffle
	 * everything down.
	 */
	if (i > 100 || i == session->split_stash_cnt)
		if ((session->split_stash_cnt -= i) > 0)
			memmove(session->split_stash, stash,
			    session->split_stash_cnt * sizeof(*stash));
}

/*
 * __wt_split_stash_discard_all --
 *	Discard all memory from a session's split stash.
 */
void
__wt_split_stash_discard_all(
    WT_SESSION_IMPL *session_safe, WT_SESSION_IMPL *session)
{
	WT_SPLIT_STASH *stash;
	size_t i;

	/*
	 * This function is called during WT_CONNECTION.close to discard any
	 * memory that remains.  For that reason, we take two WT_SESSION_IMPL
	 * arguments: session_safe is still linked to the WT_CONNECTION and
	 * can be safely used for calls to other WiredTiger functions, while
	 * session is the WT_SESSION_IMPL we're cleaning up.
	 */
	for (i = 0, stash = session->split_stash;
	    i < session->split_stash_cnt;
	    ++i, ++stash)
		if (stash->p != NULL)
			__wt_free(session_safe, stash->p);

	__wt_free(session_safe, session->split_stash);
	session->split_stash_cnt = session->split_stash_alloc = 0;
}

/*
 * __split_safe_free --
 *	Free a buffer if we can be sure no thread is accessing it, or schedule
 *	it to be freed otherwise.
 */
static int
__split_safe_free(WT_SESSION_IMPL *session,
    uint64_t split_gen, int exclusive, void *p, size_t s)
{
	/* We should only call safe free if we aren't pinning the memory. */
	WT_ASSERT(session, session->split_gen != split_gen);

	/*
	 * We have swapped something in a page: if we don't have exclusive
	 * access, check whether there are other threads in the same tree.
	 */
	if (!exclusive && __split_oldest_gen(session) > split_gen)
		exclusive = 1;

	if (exclusive) {
		__wt_free(session, p);
		return (0);
	}

	return (__split_stash_add(session, split_gen, p, s));
}

/*
 * __split_should_deepen --
 *	Return if we should deepen the tree.
 */
static bool
__split_should_deepen(WT_SESSION_IMPL *session, WT_REF *ref)
{
	WT_BTREE *btree;
	WT_PAGE *page;
	WT_PAGE_INDEX *pindex;

	btree = S2BT(session);
	page = ref->page;

	/*
	 * Our caller is holding the parent page locked to single-thread splits,
	 * which means we can safely look at the page's index without setting a
	 * split generation.
	 */
	pindex = WT_INTL_INDEX_GET_SAFE(page);

	/*
	 * Deepen the tree if the page's memory footprint is larger than the
	 * maximum size for a page in memory (presumably putting eviction
	 * pressure on the cache).
	 */
	if (page->memory_footprint < btree->maxmempage)
		return (false);

	/*
	 * Ensure the page has enough entries to make it worth splitting and
	 * we get a significant payback (in the case of a set of large keys,
	 * splitting won't help).
	 */
	if (pindex->entries > btree->split_deepen_min_child)
		return (true);

	/*
	 * Don't allow a single page to put pressure on cache usage. The root
	 * page cannot be evicted, so if it's larger than the maximum, or if
	 * and page has a quarter of the cache, let it split, a deep tree is
	 * better than making no progress at all. Sanity check for 100 on-page
	 * keys, nothing helps in the case of large keys and a too-small cache.
	 */
	if (pindex->entries >= 100 &&
	    (__wt_ref_is_root(ref) ||
	    page->memory_footprint >= S2C(session)->cache_size / 4))
		return (true);

	return (false);
}

/*
 * __split_ovfl_key_cleanup --
 *	Handle cleanup for on-page row-store overflow keys.
 */
static int
__split_ovfl_key_cleanup(WT_SESSION_IMPL *session, WT_PAGE *page, WT_REF *ref)
{
	WT_CELL *cell;
	WT_CELL_UNPACK kpack;
	WT_IKEY *ikey;
	uint32_t cell_offset;

	/*
	 * A key being discarded (page split) or moved to a different page (page
	 * deepening) may be an on-page overflow key.  Clear any reference to an
	 * underlying disk image, and, if the key hasn't been deleted, delete it
	 * along with any backing blocks.
	 */
	if ((ikey = __wt_ref_key_instantiated(ref)) == NULL)
		return (0);
	if ((cell_offset = ikey->cell_offset) == 0)
		return (0);

	/* Leak blocks rather than try this twice. */
	ikey->cell_offset = 0;

	cell = WT_PAGE_REF_OFFSET(page, cell_offset);
	__wt_cell_unpack(cell, &kpack);
	if (kpack.ovfl && kpack.raw != WT_CELL_KEY_OVFL_RM)
		WT_RET(__wt_ovfl_discard(session, cell));

	return (0);
}

/*
 * __split_ref_deepen_move --
 *	Move a WT_REF from a parent to a child in service of a split to deepen
 * the tree, including updating the accounting information.
 */
static int
__split_ref_deepen_move(WT_SESSION_IMPL *session,
    WT_PAGE *parent, WT_REF *ref, size_t *parent_decrp, size_t *child_incrp)
{
	WT_ADDR *addr;
	WT_CELL_UNPACK unpack;
	WT_DECL_RET;
	WT_IKEY *ikey;
	size_t size;
	void *key;

	/*
	 * Instantiate row-store keys, and column- and row-store addresses in
	 * the WT_REF structures referenced by a page that's being split (and
	 * deepening the tree).  The WT_REF structures aren't moving, but the
	 * index references are moving from the page we're splitting to a set
	 * of child pages, and so we can no longer reference the block image
	 * that remains with the page being split.
	 *
	 * No locking is required to update the WT_REF structure because we're
	 * the only thread splitting the parent page, and there's no way for
	 * readers to race with our updates of single pointers.  The changes
	 * have to be written before the page goes away, of course, our caller
	 * owns that problem.
	 *
	 * Row-store keys, first.
	 */
	if (parent->type == WT_PAGE_ROW_INT) {
		if ((ikey = __wt_ref_key_instantiated(ref)) == NULL) {
			__wt_ref_key(parent, ref, &key, &size);
			WT_RET(__wt_row_ikey(session, 0, key, size, ref));
			ikey = ref->key.ikey;
		} else {
			WT_RET(__split_ovfl_key_cleanup(session, parent, ref));
			*parent_decrp += sizeof(WT_IKEY) + ikey->size;
		}
		*child_incrp += sizeof(WT_IKEY) + ikey->size;
	}

	/*
	 * If there's no address (the page has never been written), or the
	 * address has been instantiated, there's no work to do.  Otherwise,
	 * get the address from the on-page cell.
	 */
	addr = ref->addr;
	if (addr != NULL && !__wt_off_page(parent, addr)) {
		__wt_cell_unpack((WT_CELL *)ref->addr, &unpack);
		WT_RET(__wt_calloc_one(session, &addr));
		if ((ret = __wt_strndup(
		    session, unpack.data, unpack.size, &addr->addr)) != 0) {
			__wt_free(session, addr);
			return (ret);
		}
		addr->size = (uint8_t)unpack.size;
		addr->type =
		    unpack.raw == WT_CELL_ADDR_INT ? WT_ADDR_INT : WT_ADDR_LEAF;
		ref->addr = addr;
	}

	/* And finally, the WT_REF itself. */
	WT_MEM_TRANSFER(*parent_decrp, *child_incrp, sizeof(WT_REF));

	return (0);
}

#ifdef HAVE_DIAGNOSTIC
/*
 * __split_verify_intl_key_order --
 *	Verify the key order on an internal page after a split, diagnostic only.
 */
static void
__split_verify_intl_key_order(WT_SESSION_IMPL *session, WT_PAGE *page)
{
	WT_BTREE *btree;
	WT_ITEM *next, _next, *last, _last, *tmp;
	WT_REF *ref;
	uint64_t recno;
	int cmp, first;

	btree = S2BT(session);

	switch (page->type) {
	case WT_PAGE_COL_INT:
		recno = 0;		/* Less than any valid record number. */
		WT_INTL_FOREACH_BEGIN(session, page, ref) {
			WT_ASSERT(session, ref->key.recno > recno);
			recno = ref->key.recno;
		} WT_INTL_FOREACH_END;
		break;
	case WT_PAGE_ROW_INT:
		next = &_next;
		WT_CLEAR(_next);
		last = &_last;
		WT_CLEAR(_last);

		first = 1;
		WT_INTL_FOREACH_BEGIN(session, page, ref) {
			__wt_ref_key(page, ref, &next->data, &next->size);
			if (last->size == 0) {
				if (first)
					first = 0;
				else {
					WT_ASSERT(session, __wt_compare(
					    session, btree->collator, last,
					    next, &cmp) == 0);
					WT_ASSERT(session, cmp < 0);
				}
			}
			tmp = last;
			last = next;
			next = tmp;
		} WT_INTL_FOREACH_END;
		break;
	}
}
#endif

/*
 * __split_deepen --
 *	Split an internal page in-memory, deepening the tree.
 */
static int
__split_deepen(WT_SESSION_IMPL *session, WT_PAGE *parent)
{
	WT_BTREE *btree;
	WT_DECL_RET;
	WT_PAGE *child;
	WT_PAGE_INDEX *alloc_index, *child_pindex, *pindex;
	WT_REF **alloc_refp;
	WT_REF *child_ref, **child_refp, *parent_ref, **parent_refp, *ref;
	size_t child_incr, parent_decr, parent_incr, size;
	uint64_t split_gen;
	uint32_t children, chunk, i, j, moved_entries, new_entries, remain;
	uint32_t skip_leading, slots;
	int panic;
	void *p;

	WT_STAT_FAST_CONN_INCR(session, cache_eviction_deepen);
	WT_STAT_FAST_DATA_INCR(session, cache_eviction_deepen);

	btree = S2BT(session);
	alloc_index = NULL;
	parent_incr = parent_decr = 0;
	panic = 0;

	/*
	 * Our caller is holding the parent page locked to single-thread splits,
	 * which means we can safely look at the page's index without setting a
	 * split generation.
	 */
	pindex = WT_INTL_INDEX_GET_SAFE(parent);

	/*
	 * A prepending/appending workload will repeatedly deepen parts of the
	 * tree that aren't changing, and appending workloads are not uncommon.
	 * First, keep the first/last pages of the tree at their current level,
	 * to catch simple workloads. Second, track the number of entries which
	 * resulted from the last time we deepened this page, and if we refilled
	 * this page without splitting into those slots, ignore them for this
	 * split. It's not exact because an eviction might split into any part
	 * of the page: if 80% of the splits are at the end of the page, assume
	 * an append-style workload. Of course, the plan eventually fails: when
	 * repeatedly deepening this page for an append-only workload, we will
	 * progressively ignore more and more of the slots. When ignoring 90% of
	 * the slots, deepen the entire page again.
	 *
	 * Figure out how many slots we're leaving at this level and how many
	 * child pages we're creating.
	 */
#undef	skip_trailing
#define	skip_trailing	1
	skip_leading = 1;
	new_entries = pindex->entries - parent->pg_intl_deepen_split_last;
	if (parent->pg_intl_deepen_split_append > (new_entries * 8) / 10)
		skip_leading = parent->pg_intl_deepen_split_last;
	if (skip_leading > (pindex->entries * 9) * 10)
		skip_leading = 1;

	/*
	 * In a few (rare) cases we split pages with only a few entries, and in
	 * those cases we keep it simple, 10 children, skip only first and last
	 * entries. Otherwise, split into a lot of child pages.
	 */
	moved_entries = pindex->entries - (skip_leading + skip_trailing);
	children = moved_entries / btree->split_deepen_per_child;
	if (children < 10) {
		children = 10;
		skip_leading = 1;
		moved_entries =
		    pindex->entries - (skip_leading + skip_trailing);
	}

	WT_ERR(__wt_verbose(session, WT_VERB_SPLIT,
	    "%p: %" PRIu32 " elements, splitting into %" PRIu32 " children",
	    parent, pindex->entries, children));

	/*
	 * Allocate a new WT_PAGE_INDEX and set of WT_REF objects. Initialize
	 * the slots of the allocated WT_PAGE_INDEX to point to the pages we're
	 * keeping at the current level, and the rest of the slots to point to
	 * new WT_REF objects.
	 */
	size = sizeof(WT_PAGE_INDEX) +
	    (children + skip_leading + skip_trailing) * sizeof(WT_REF *);
	WT_ERR(__wt_calloc(session, 1, size, &alloc_index));
	parent_incr += size;
	alloc_index->index = (WT_REF **)(alloc_index + 1);
	alloc_index->entries = children + skip_leading + skip_trailing;
	for (alloc_refp = alloc_index->index,
	    i = 0; i < skip_leading; ++alloc_refp, ++i)
		alloc_index->index[i] = pindex->index[i];
	for (i = 0; i < children; ++alloc_refp, ++i)
		WT_ERR(__wt_calloc_one(session, alloc_refp));
	parent_incr += children * sizeof(WT_REF);
	alloc_index->index[alloc_index->entries - 1] =
	    pindex->index[pindex->entries - 1];

	/* Allocate child pages, and connect them into the new page index. */
	chunk = moved_entries / children;
	remain = moved_entries - chunk * (children - 1);
	for (parent_refp = pindex->index + skip_leading,
	    alloc_refp = alloc_index->index + skip_leading,
	    i = 0; i < children; ++i) {
		slots = i == children - 1 ? remain : chunk;
		WT_ERR(__wt_page_alloc(
		    session, parent->type, 0, slots, 0, &child));

		/*
		 * Initialize the parent page's child reference; we need a copy
		 * of the page's key.
		 */
		ref = *alloc_refp++;
		ref->home = parent;
		ref->page = child;
		ref->addr = NULL;
		if (parent->type == WT_PAGE_ROW_INT) {
			__wt_ref_key(parent, *parent_refp, &p, &size);
			WT_ERR(__wt_row_ikey(session, 0, p, size, ref));
			parent_incr += sizeof(WT_IKEY) + size;
		} else
			ref->key.recno = (*parent_refp)->key.recno;
		ref->state = WT_REF_MEM;

		/* Initialize the child page. */
		if (parent->type == WT_PAGE_COL_INT)
			child->pg_intl_recno = (*parent_refp)->key.recno;
		child->pg_intl_parent_ref = ref;

		/* Mark it dirty. */
		WT_ERR(__wt_page_modify_init(session, child));
		__wt_page_modify_set(session, child);

		/*
		 * Once the split goes live, the newly created internal pages
		 * might be evicted and their WT_REF structures freed.  If those
		 * pages are evicted before threads exit the previous page index
		 * array, a thread might see a freed WT_REF.  Set the eviction
		 * transaction requirement for the newly created internal pages.
		 */
		child->modify->mod_split_txn = __wt_txn_new_id(session);

		/*
		 * The newly allocated child's page index references the same
		 * structures as the parent.  (We cannot move WT_REF structures,
		 * threads may be underneath us right now changing the structure
		 * state.)  However, if the WT_REF structures reference on-page
		 * information, we have to fix that, because the disk image for
		 * the page that has an page index entry for the WT_REF is about
		 * to change.
		 */
		child_incr = 0;
		child_pindex = WT_INTL_INDEX_GET_SAFE(child);
		for (child_refp = child_pindex->index, j = 0; j < slots; ++j) {
			WT_ERR(__split_ref_deepen_move(session,
			    parent, *parent_refp, &parent_decr, &child_incr));
			*child_refp++ = *parent_refp++;
		}
		__wt_cache_page_inmem_incr(session, child, child_incr);
	}
	WT_ASSERT(session,
	    alloc_refp - alloc_index->index ==
	    alloc_index->entries - skip_trailing);
	WT_ASSERT(session,
	    parent_refp - pindex->index == pindex->entries - skip_trailing);

	/*
	 * Confirm the parent page's index hasn't moved, then update it, which
	 * makes the split visible to threads descending the tree. From this
	 * point on, we're committed to the split.  If subsequent work fails,
	 * we have to panic because we may have threads of control using the
	 * new page index we swap in.
	 *
	 * A note on error handling: until this point, there's no problem with
	 * unwinding on error.  We allocated a new page index, a new set of
	 * WT_REFs and a new set of child pages -- if an error occurred, the
	 * parent remained unchanged, although it may have an incorrect memory
	 * footprint.  From now on we've modified the parent page, attention
	 * needs to be paid.
	 */
	WT_ASSERT(session, WT_INTL_INDEX_GET_SAFE(parent) == pindex);
	WT_INTL_INDEX_SET(parent, alloc_index);
	split_gen = __wt_atomic_addv64(&S2C(session)->split_gen, 1);
	panic = 1;

#ifdef HAVE_DIAGNOSTIC
	WT_WITH_PAGE_INDEX(session,
	    __split_verify_intl_key_order(session, parent));
#endif
	/*
	 * Save the number of entries created by deepening the tree and reset
	 * the count of splits into this page after that point.
	 */
	parent->pg_intl_deepen_split_append = 0;
	parent->pg_intl_deepen_split_last = alloc_index->entries;

	/*
	 * The moved reference structures now reference the wrong parent page,
	 * and we have to fix that up.  The problem is revealed when a thread
	 * of control searches for a page's reference structure slot, and fails
	 * to find it because the page it's searching no longer references it.
	 * When that failure happens, the thread waits for the reference's home
	 * page to be updated, which we do here: walk the children and fix them
	 * up.
	 *
	 * We're not acquiring hazard pointers on these pages, they cannot be
	 * evicted because of the eviction transaction value set above.
	 */
	for (parent_refp = alloc_index->index,
	    i = alloc_index->entries; i > 0; ++parent_refp, --i) {
		parent_ref = *parent_refp;
		WT_ASSERT(session, parent_ref->home == parent);
		if (parent_ref->state != WT_REF_MEM)
			continue;

		/*
		 * We left the first/last children of the parent at the current
		 * level to avoid bad split patterns, they might be leaf pages;
		 * check the page type before we continue.
		 */
		child = parent_ref->page;
		if (!WT_PAGE_IS_INTERNAL(child))
			continue;
#ifdef HAVE_DIAGNOSTIC
		WT_WITH_PAGE_INDEX(session,
		    __split_verify_intl_key_order(session, child));
#endif
		/*
		 * We have the parent locked, but there's nothing to prevent
		 * this child from splitting beneath us; ensure that reading
		 * the child's page index structure is safe.
		 */
		WT_ENTER_PAGE_INDEX(session);
		WT_INTL_FOREACH_BEGIN(session, child, child_ref) {
			/*
			 * The page's parent reference may not be wrong, as we
			 * opened up access from the top of the tree already,
			 * pages may have been read in since then.  Check and
			 * only update pages that reference the original page,
			 * they must be wrong.
			 */
			if (child_ref->home == parent) {
				child_ref->home = child;
				child_ref->pindex_hint = 0;
			}
		} WT_INTL_FOREACH_END;
		WT_LEAVE_PAGE_INDEX(session);
	}

	/*
	 * Push out the changes: not required for correctness, but don't let
	 * threads spin on incorrect page references longer than necessary.
	 */
	WT_FULL_BARRIER();
	alloc_index = NULL;

	/*
	 * We can't free the previous parent's index, there may be threads using
	 * it.  Add to the session's discard list, to be freed once we know no
	 * threads can still be using it.
	 *
	 * This change requires care with error handling: we have already
	 * updated the page with a new index.  Even if stashing the old value
	 * fails, we don't roll back that change, because threads may already
	 * be using the new index.
	 */
	size = sizeof(WT_PAGE_INDEX) + pindex->entries * sizeof(WT_REF *);
	WT_ERR(__split_safe_free(session, split_gen, 0, pindex, size));
	parent_decr += size;

	/*
	 * Adjust the parent's memory footprint.
	 */
	__wt_cache_page_inmem_incr(session, parent, parent_incr);
	__wt_cache_page_inmem_decr(session, parent, parent_decr);

	if (0) {
err:		__wt_free_ref_index(session, parent, alloc_index, 1);

		/*
		 * If panic is set, we saw an error after opening up the tree
		 * to descent through the parent page's new index.  There is
		 * nothing we can do, the tree is inconsistent and there are
		 * threads potentially active in both versions of the tree.
		 */
		if (panic)
			ret = __wt_panic(session);
	}
	return (ret);
}

/*
 * __split_multi_inmem --
 *	Instantiate a page in a multi-block set, when an update couldn't be
 * written.
 */
static int
__split_multi_inmem(
    WT_SESSION_IMPL *session, WT_PAGE *orig, WT_REF *ref, WT_MULTI *multi)
{
	WT_CURSOR_BTREE cbt;
	WT_DECL_ITEM(key);
	WT_DECL_RET;
	WT_PAGE *page;
	WT_UPDATE *upd;
	WT_SAVE_UPD *supd;
	uint64_t recno;
	uint32_t i, slot;

	__wt_btcur_init(session, &cbt);
	__wt_btcur_open(&cbt);

	/*
	 * We can find unresolved updates when attempting to evict a page, which
	 * can't be written. This code re-creates the in-memory page and applies
	 * the unresolved updates to that page.
	 *
	 * Clear the disk image and link the page into the passed-in WT_REF to
	 * simplify error handling: our caller will not discard the disk image
	 * when discarding the original page, and our caller will discard the
	 * allocated page on error, when discarding the allocated WT_REF.
	 */
	WT_RET(__wt_page_inmem(session, ref,
	    multi->supd_dsk, ((WT_PAGE_HEADER *)multi->supd_dsk)->mem_size,
	    WT_PAGE_DISK_ALLOC, &page));
	multi->supd_dsk = NULL;

	if (orig->type == WT_PAGE_ROW_LEAF)
		WT_RET(__wt_scr_alloc(session, 0, &key));

	/* Re-create each modification we couldn't write. */
	for (i = 0, supd = multi->supd; i < multi->supd_entries; ++i, ++supd)
		switch (orig->type) {
		case WT_PAGE_COL_FIX:
		case WT_PAGE_COL_VAR:
			/* Build a key. */
			upd = supd->ins->upd;
			supd->ins->upd = NULL;
			recno = WT_INSERT_RECNO(supd->ins);

			/* Search the page. */
			WT_ERR(__wt_col_search(session, recno, ref, &cbt));

			/* Apply the modification. */
			WT_ERR(__wt_col_modify(
			    session, &cbt, recno, NULL, upd, 0));
			break;
		case WT_PAGE_ROW_LEAF:
			/* Build a key. */
			if (supd->ins == NULL) {
				slot = WT_ROW_SLOT(orig, supd->rip);
				upd = orig->pg_row_upd[slot];
				orig->pg_row_upd[slot] = NULL;

				WT_ERR(__wt_row_leaf_key(
				    session, orig, supd->rip, key, 0));
			} else {
				upd = supd->ins->upd;
				supd->ins->upd = NULL;

				key->data = WT_INSERT_KEY(supd->ins);
				key->size = WT_INSERT_KEY_SIZE(supd->ins);
			}

			/* Search the page. */
			WT_ERR(__wt_row_search(session, key, ref, &cbt, 1));

			/* Apply the modification. */
			WT_ERR(
			    __wt_row_modify(session, &cbt, key, NULL, upd, 0));
			break;
		WT_ILLEGAL_VALUE_ERR(session);
		}

	/*
	 * We modified the page above, which will have set the first dirty
	 * transaction to the last transaction currently running.  However, the
	 * updates we installed may be older than that.  Set the first dirty
	 * transaction to an impossibly old value so this page is never skipped
	 * in a checkpoint.
	 */
	page->modify->first_dirty_txn = WT_TXN_FIRST;

err:	/* Free any resources that may have been cached in the cursor. */
	WT_TRET(__wt_btcur_close(&cbt, 1));

	__wt_scr_free(session, &key);
	return (ret);
}

/*
 * __wt_multi_to_ref --
 *	Move a multi-block list into an array of WT_REF structures.
 */
int
__wt_multi_to_ref(WT_SESSION_IMPL *session,
    WT_PAGE *page, WT_MULTI *multi, WT_REF **refp, size_t *incrp)
{
	WT_ADDR *addr;
	WT_IKEY *ikey;
	WT_REF *ref;
	size_t incr;

	addr = NULL;
	incr = 0;

	/* Allocate an underlying WT_REF. */
	WT_RET(__wt_calloc_one(session, refp));
	ref = *refp;
	incr += sizeof(WT_REF);

	/*
	 * Any parent reference must be filled in by our caller; the primary
	 * use of this function is when splitting into a parent page, and we
	 * aren't holding any locks here that would allow us to know which
	 * parent we'll eventually split into, if the tree is simultaneously
	 * being deepened.
	 */
	ref->home = NULL;

	if (multi->supd == NULL) {
		/*
		 * Copy the address: we could simply take the buffer, but that
		 * would complicate error handling, freeing the reference array
		 * would have to avoid freeing the memory, and it's not worth
		 * the confusion.
		 */
		WT_RET(__wt_calloc_one(session, &addr));
		ref->addr = addr;
		addr->size = multi->addr.size;
		addr->type = multi->addr.type;
		WT_RET(__wt_strndup(session,
		    multi->addr.addr, addr->size, &addr->addr));
	} else
		WT_RET(__split_multi_inmem(session, page, ref, multi));

	switch (page->type) {
	case WT_PAGE_ROW_INT:
	case WT_PAGE_ROW_LEAF:
		ikey = multi->key.ikey;
		WT_RET(__wt_row_ikey(
		    session, 0, WT_IKEY_DATA(ikey), ikey->size, ref));
		incr += sizeof(WT_IKEY) + ikey->size;
		break;
	default:
		ref->key.recno = multi->key.recno;
		break;
	}

	ref->state = multi->supd == NULL ? WT_REF_DISK : WT_REF_MEM;

	/*
	 * If our caller wants to track the memory allocations, we have a return
	 * reference.
	 */
	if (incrp != NULL)
		*incrp += incr;
	return (0);
}

/*
 * __split_parent --
 *	Resolve a multi-page split, inserting new information into the parent.
 */
static int
__split_parent(WT_SESSION_IMPL *session, WT_REF *ref,
    WT_REF **ref_new, uint32_t new_entries, size_t parent_incr, int exclusive)
{
	WT_DECL_RET;
	WT_IKEY *ikey;
	WT_PAGE *parent;
	WT_PAGE_INDEX *alloc_index, *pindex;
	WT_REF **alloc_refp, *next_ref, *parent_ref;
	size_t parent_decr, size;
	uint64_t split_gen;
	uint32_t i, j;
	uint32_t deleted_entries, parent_entries, result_entries;
	int complete, hazard;

	parent = NULL;			/* -Wconditional-uninitialized */
	alloc_index = pindex = NULL;
	parent_ref = NULL;
	parent_decr = 0;
	parent_entries = 0;
	complete = hazard = 0;

	/*
	 * Get a page-level lock on the parent to single-thread splits into the
	 * page because we need to single-thread sizing/growing the page index.
	 * It's OK to queue up multiple splits as the child pages split, but the
	 * actual split into the parent has to be serialized.  Note we allocate
	 * memory inside of the lock and may want to invest effort in making the
	 * locked period shorter.
	 *
	 * We use the reconciliation lock here because not only do we have to
	 * single-thread the split, we have to lock out reconciliation of the
	 * parent because reconciliation of the parent can't deal with finding
	 * a split child during internal page traversal. Basically, there's no
	 * reason to use a different lock if we have to block reconciliation
	 * anyway.
	 */
	for (;;) {
		parent = ref->home;
		F_CAS_ATOMIC(parent, WT_PAGE_RECONCILIATION, ret);
		if (ret == 0) {
			/*
			 * We can race with another thread deepening our parent.
			 * To deal with that, read the parent pointer each time
			 * we try to lock it, and check it's still correct after
			 * it's locked.
			 */
			if (parent == ref->home)
				break;
			F_CLR_ATOMIC(parent, WT_PAGE_RECONCILIATION);
			continue;
		}

		/*
<<<<<<< HEAD
		 * If we're attempting an in-memory split and we can't lock the
		 * parent while there is a checkpoint in progress, give up.
		 * This avoids an infinite loop where we are trying to split a
		 * page while its parent is being checkpointed.
		 */
		if (LF_ISSET(WT_SPLIT_INMEM) && S2BT(session)->checkpointing)
=======
		 * A checkpoint reconciling this parent page can deadlock with
		 * our split. We have an exclusive page lock on the child before
		 * we acquire the page's reconciliation lock, and reconciliation
		 * acquires the page's reconciliation lock before it encounters
		 * the child's exclusive lock (which causes reconciliation to
		 * loop until the exclusive lock is resolved). If we can't lock
		 * the parent, give up to avoid that deadlock.
		 */
		if (S2BT(session)->checkpointing)
>>>>>>> d9391c0d
			return (EBUSY);
		__wt_yield();
	}

	/*
	 * We have exclusive access to split the parent, and at this point, the
	 * child prevents the parent from being evicted.  However, once we
	 * update the parent's index, it will no longer refer to the child, and
	 * could conceivably be evicted.  Get a hazard pointer on the parent
	 * now, so that we can safely access it after updating the index.
	 *
	 * Take care getting the page doesn't trigger eviction work: we could
	 * block trying to split a different child of our parent and deadlock
	 * or we could be the eviction server relied upon by other threads to
	 * populate the eviction queue.
	 */
	if (!__wt_ref_is_root(parent_ref = parent->pg_intl_parent_ref)) {
		WT_ERR(__wt_page_in(session, parent_ref, WT_READ_NO_EVICT));
		hazard = 1;
	}

	/*
	 * We've locked the parent above, which means it cannot split (which is
	 * the only reason to worry about split generation values).
	 */
	pindex = WT_INTL_INDEX_GET_SAFE(parent);
	parent_entries = pindex->entries;

	/*
	 * Remove any refs to deleted pages while we are splitting, we have
	 * the internal page locked down, and are copying the refs into a new
	 * array anyway.  Switch them to the special split state, so that any
	 * reading thread will restart.  Include the ref we are splitting in
	 * the count to be deleted.
	 */
	for (i = 0, deleted_entries = 1; i < parent_entries; ++i) {
		next_ref = pindex->index[i];
		WT_ASSERT(session, next_ref->state != WT_REF_SPLIT);
		if (next_ref->state == WT_REF_DELETED &&
		    __wt_delete_page_skip(session, next_ref) &&
		    __wt_atomic_casv32(
		    &next_ref->state, WT_REF_DELETED, WT_REF_SPLIT))
			deleted_entries++;
	}

	/*
	 * The final entry count consists of the original count, plus any new
	 * pages, less any WT_REFs we're removing.
	 */
	result_entries = (parent_entries + new_entries) - deleted_entries;

	/*
	 * Allocate and initialize a new page index array for the parent, then
	 * copy references from the original index array, plus references from
	 * the newly created split array, into place.
	 */
	size = sizeof(WT_PAGE_INDEX) + result_entries * sizeof(WT_REF *);
	WT_ERR(__wt_calloc(session, 1, size, &alloc_index));
	parent_incr += size;
	alloc_index->index = (WT_REF **)(alloc_index + 1);
	alloc_index->entries = result_entries;
	for (alloc_refp = alloc_index->index, i = 0; i < parent_entries; ++i) {
		next_ref = pindex->index[i];
		if (next_ref == ref) {
			for (j = 0; j < new_entries; ++j) {
				ref_new[j]->home = parent;
				*alloc_refp++ = ref_new[j];

				/*
				 * Clear the split reference as it moves to the
				 * allocated page index, so it never appears on
				 * both after an error.
				 */
				ref_new[j] = NULL;
			}

			/*
			 * We detect append-style workloads to avoid repeatedly
			 * deepening parts of the tree where no work is being
			 * done by tracking if we're splitting after the slots
			 * created by the last split to deepen this parent.
			 *
			 * Note the calculation: i is a 0-based array offset and
			 * split-last is a count of entries, also either or both
			 * i and split-last might be unsigned 0, don't decrement
			 * either one.
			 */
			if (i > parent->pg_intl_deepen_split_last)
				parent->
				    pg_intl_deepen_split_append += new_entries;
		} else if (next_ref->state != WT_REF_SPLIT)
			/* Skip refs we have marked for deletion. */
			*alloc_refp++ = next_ref;
	}

	/*
	 * Confirm the parent page's index hasn't moved then update it, which
	 * makes the split visible to threads descending the tree.
	 */
	WT_ASSERT(session, WT_INTL_INDEX_GET_SAFE(parent) == pindex);
	WT_INTL_INDEX_SET(parent, alloc_index);
	split_gen = __wt_atomic_addv64(&S2C(session)->split_gen, 1);
	alloc_index = NULL;

#ifdef HAVE_DIAGNOSTIC
	WT_WITH_PAGE_INDEX(session,
	    __split_verify_intl_key_order(session, parent));
#endif

	/*
	 * Reset the page's original WT_REF field to split.  Threads cursoring
	 * through the tree were blocked because that WT_REF state was set to
	 * locked.  This update changes the locked state to split, unblocking
	 * those threads and causing them to re-calculate their position based
	 * on the updated parent page's index.
	 */
	WT_PUBLISH(ref->state, WT_REF_SPLIT);

	/*
	 * A note on error handling: failures before we swapped the new page
	 * index into the parent can be resolved by freeing allocated memory
	 * because the original page is unchanged, we can continue to use it
	 * and we have not yet modified the parent.  Failures after we swap
	 * the new page index into the parent are also relatively benign, the
	 * split is OK and complete. For those reasons, we ignore errors past
	 * this point unless there's a panic.
	 */
	complete = 1;

	WT_ERR(__wt_verbose(session, WT_VERB_SPLIT,
	    "%s split into parent %" PRIu32 " -> %" PRIu32
	    " (%" PRIu32 ")",
	    __wt_page_type_string(ref->page->type), parent_entries,
	    result_entries, result_entries - parent_entries));

	/*
	 * The new page index is in place, free the WT_REF we were splitting
	 * and any deleted WT_REFs we found, modulo the usual safe free
	 * semantics.
	 */
	for (i = 0; deleted_entries > 0 && i < parent_entries; ++i) {
		next_ref = pindex->index[i];
		if (next_ref->state != WT_REF_SPLIT)
			continue;
		--deleted_entries;

		/*
		 * We set the WT_REF to split, discard it, freeing any resources
		 * it holds.
		 *
		 * Row-store trees where the old version of the page is being
		 * discarded: the previous parent page's key for this child page
		 * may have been an on-page overflow key.  In that case, if the
		 * key hasn't been deleted, delete it now, including its backing
		 * blocks.  We are exchanging the WT_REF that referenced it for
		 * the split page WT_REFs and their keys, and there's no longer
		 * any reference to it.  Done after completing the split (if we
		 * failed, we'd leak the underlying blocks, but the parent page
		 * would be unaffected).
		 */
		if (parent->type == WT_PAGE_ROW_INT) {
			WT_TRET(__split_ovfl_key_cleanup(
			    session, parent, next_ref));
			ikey = __wt_ref_key_instantiated(next_ref);
			if (ikey != NULL) {
				size = sizeof(WT_IKEY) + ikey->size;
				WT_TRET(__split_safe_free(
				    session, split_gen, 0, ikey, size));
				parent_decr += size;
			}
			/*
			 * The page_del structure can be freed immediately: it
			 * is only read when the ref state is WT_REF_DELETED.
			 * The size of the structure wasn't added to the parent,
			 * don't decrement.
			 */
			if (next_ref->page_del != NULL) {
				__wt_free(session,
				    next_ref->page_del->update_list);
				__wt_free(session, next_ref->page_del);
			}
		}

		WT_TRET(__split_safe_free(
		    session, split_gen, 0, next_ref, sizeof(WT_REF)));
		parent_decr += sizeof(WT_REF);
	}

	/* We freed the reference that was split in the loop above. */
	ref = NULL;

	/*
	 * We can't free the previous page index, there may be threads using it.
	 * Add it to the session discard list, to be freed when it's safe.
	 */
	size = sizeof(WT_PAGE_INDEX) + pindex->entries * sizeof(WT_REF *);
	WT_TRET(__split_safe_free(session, split_gen, exclusive, pindex, size));
	parent_decr += size;

	/*
	 * Adjust the parent's memory footprint.
	 */
	__wt_cache_page_inmem_incr(session, parent, parent_incr);
	__wt_cache_page_inmem_decr(session, parent, parent_decr);

	/*
	 * Simple page splits trickle up the tree, that is, as leaf pages grow
	 * large enough and are evicted, they'll split into their parent.  And,
	 * as that parent grows large enough and is evicted, it will split into
	 * its parent and so on.  When the page split wave reaches the root,
	 * the tree will permanently deepen as multiple root pages are written.
	 *	However, this only helps if first, the pages are evicted (and
	 * we resist evicting internal pages for obvious reasons), and second,
	 * if the tree is closed and re-opened from a disk image, which may be
	 * a rare event.
	 *	To avoid the case of internal pages becoming too large when they
	 * aren't being evicted, check internal pages each time a leaf page is
	 * split into them.  If it's big enough, deepen the tree at that point.
	 *	Do the check here because we've just grown the parent page and
	 * are holding it locked.
	 */
	if (ret == 0 && !exclusive &&
	    __split_should_deepen(session, parent_ref))
		ret = __split_deepen(session, parent);

err:	if (!complete)
		for (i = 0; i < parent_entries; ++i) {
			next_ref = pindex->index[i];
			if (next_ref->state == WT_REF_SPLIT)
				next_ref->state = WT_REF_DELETED;
		}
	F_CLR_ATOMIC(parent, WT_PAGE_RECONCILIATION);

	if (hazard)
		WT_TRET(__wt_hazard_clear(session, parent));

	__wt_free_ref_index(session, NULL, alloc_index, 0);

	/*
	 * A note on error handling: if we completed the split, return success,
	 * nothing really bad can have happened, and our caller has to proceed
	 * with the split.
	 */
	if (ret != 0 && ret != WT_PANIC)
		__wt_err(session, ret,
		    "ignoring not-fatal error during parent page split");
	return (ret == WT_PANIC || !complete ? ret : 0);
}

/*
 * __wt_split_insert --
 *	Check for pages with append-only workloads and split their last insert
 * list into a separate page.
 */
int
__wt_split_insert(WT_SESSION_IMPL *session, WT_REF *ref)
{
	WT_DECL_RET;
	WT_DECL_ITEM(key);
	WT_INSERT *ins, **insp, *moved_ins, *prev_ins;
	WT_INSERT_HEAD *ins_head;
	WT_PAGE *page, *right;
	WT_REF *child, *split_ref[2] = { NULL, NULL };
	size_t page_decr, parent_incr, right_incr;
	int i;

	page = ref->page;
	right = NULL;
	page_decr = parent_incr = right_incr = 0;

	/*
	 * Assert splitting makes sense; specifically assert the page is dirty,
	 * we depend on that, otherwise the page might be evicted based on its
	 * last reconciliation which no longer matches reality after the split.
	 */
	WT_ASSERT(session, __wt_page_can_split(session, page));
	WT_ASSERT(session, __wt_page_is_modified(page));

	/* Find the last item on the page. */
	ins_head = page->pg_row_entries == 0 ?
	    WT_ROW_INSERT_SMALLEST(page) :
	    WT_ROW_INSERT_SLOT(page, page->pg_row_entries - 1);
	moved_ins = WT_SKIP_LAST(ins_head);

	/* Mark that this page has already been through an in-memory split. */
	WT_ASSERT(session, !F_ISSET_ATOMIC(page, WT_PAGE_SPLIT_INSERT));
	F_SET_ATOMIC(page, WT_PAGE_SPLIT_INSERT);

	/*
	 * The first page in the split is the current page, but we still have
	 * to create a replacement WT_REF, the original WT_REF will be set to
	 * split status and eventually freed.
	 */
	WT_ERR(__wt_calloc_one(session, &split_ref[0]));
	child = split_ref[0];
	*child = *ref;

	/*
	 * The new WT_REF is not quite identical: we have to instantiate a key,
	 * and the new reference is visible to readers once the split completes.
	 *
	 * The key-instantiation code checks for races, clear the key fields so
	 * we don't trigger them.
	 */
	child->key.recno = WT_RECNO_OOB;
	child->key.ikey = NULL;
	child->state = WT_REF_MEM;

	/*
	 * Copy the first key from the original page into first ref in the new
	 * parent.  Pages created in memory always have a "smallest" insert
	 * list, so look there first.  If we don't find one, get the first key
	 * from the disk image.
	 *
	 * We can't just use the key from the original ref: it may have been
	 * suffix-compressed, and after the split the truncated key may not be
	 * valid.
	 */
	WT_ERR(__wt_scr_alloc(session, 0, &key));
	if ((ins = WT_SKIP_FIRST(WT_ROW_INSERT_SMALLEST(page))) != NULL) {
		key->data = WT_INSERT_KEY(ins);
		key->size = WT_INSERT_KEY_SIZE(ins);
	} else
		WT_ERR(__wt_row_leaf_key(
		    session, page, &page->pg_row_d[0], key, 1));
	WT_ERR(__wt_row_ikey(session, 0, key->data, key->size, child));
	parent_incr += sizeof(WT_REF) + sizeof(WT_IKEY) + key->size;
	__wt_scr_free(session, &key);

	/*
	 * The second page in the split is a new WT_REF/page pair.
	 */
	WT_ERR(__wt_page_alloc(session, WT_PAGE_ROW_LEAF, 0, 0, 0, &right));
	WT_ERR(__wt_calloc_one(session, &right->pg_row_ins));
	WT_ERR(__wt_calloc_one(session, &right->pg_row_ins[0]));
	right_incr += sizeof(WT_INSERT_HEAD);
	right_incr += sizeof(WT_INSERT_HEAD *);

	WT_ERR(__wt_calloc_one(session, &split_ref[1]));
	child = split_ref[1];
	child->page = right;
	child->state = WT_REF_MEM;
	WT_ERR(__wt_row_ikey(session, 0,
	    WT_INSERT_KEY(moved_ins), WT_INSERT_KEY_SIZE(moved_ins),
	    child));
	parent_incr +=
	    sizeof(WT_REF) + sizeof(WT_IKEY) + WT_INSERT_KEY_SIZE(moved_ins);

	/* The new page is dirty by definition. */
	WT_ERR(__wt_page_modify_init(session, right));
	__wt_page_modify_set(session, right);

	/*
	 * We modified the page above, which will have set the first dirty
	 * transaction to the last transaction current running.  However, the
	 * updates we installed may be older than that.  Set the first dirty
	 * transaction to an impossibly old value so this page is never skipped
	 * in a checkpoint.
	 */
	right->modify->first_dirty_txn = WT_TXN_FIRST;

	/*
	 * Calculate how much memory we're moving: figure out how deep the skip
	 * list stack is for the element we are moving, and the memory used by
	 * the item's list of updates.
	 */
	for (i = 0; i < WT_SKIP_MAXDEPTH && ins_head->tail[i] == moved_ins; ++i)
		;
	WT_MEM_TRANSFER(page_decr, right_incr, sizeof(WT_INSERT) +
	    (size_t)i * sizeof(WT_INSERT *) + WT_INSERT_KEY_SIZE(moved_ins));
	WT_MEM_TRANSFER(
	    page_decr, right_incr, __wt_update_list_memsize(moved_ins->upd));

	/*
	 * Allocation operations completed, move the last insert list item from
	 * the original page to the new page.
	 *
	 * First, update the item to the new child page. (Just append the entry
	 * for simplicity, the previous skip list pointers originally allocated
	 * can be ignored.)
	 */
	right->pg_row_ins[0]->head[0] =
	    right->pg_row_ins[0]->tail[0] = moved_ins;

	/*
	 * Remove the entry from the orig page (i.e truncate the skip list).
	 * Following is an example skip list that might help.
	 *
	 *               __
	 *              |c3|
	 *               |
	 *   __		 __    __
	 *  |a2|--------|c2|--|d2|
	 *   |		 |	|
	 *   __		 __    __	   __
	 *  |a1|--------|c1|--|d1|--------|f1|
	 *   |		 |	|	   |
	 *   __    __    __    __    __    __
	 *  |a0|--|b0|--|c0|--|d0|--|e0|--|f0|
	 *
	 *   From the above picture.
	 *   The head array will be: a0, a1, a2, c3, NULL
	 *   The tail array will be: f0, f1, d2, c3, NULL
	 *   We are looking for: e1, d2, NULL
	 *   If there were no f1, we'd be looking for: e0, NULL
	 *   If there were an f2, we'd be looking for: e0, d1, d2, NULL
	 *
	 *   The algorithm does:
	 *   1) Start at the top of the head list.
	 *   2) Step down until we find a level that contains more than one
	 *      element.
	 *   3) Step across until we reach the tail of the level.
	 *   4) If the tail is the item being moved, remove it.
	 *   5) Drop down a level, and go to step 3 until at level 0.
	 */
	prev_ins = NULL;		/* -Wconditional-uninitialized */
	for (i = WT_SKIP_MAXDEPTH - 1, insp = &ins_head->head[i];
	    i >= 0;
	    i--, insp--) {
		/* Level empty, or a single element. */
		if (ins_head->head[i] == NULL ||
		     ins_head->head[i] == ins_head->tail[i]) {
			/* Remove if it is the element being moved. */
			if (ins_head->head[i] == moved_ins)
				ins_head->head[i] = ins_head->tail[i] = NULL;
			continue;
		}

		for (ins = *insp; ins != ins_head->tail[i]; ins = ins->next[i])
			prev_ins = ins;

		/*
		 * Update the stack head so that we step down as far to the
		 * right as possible. We know that prev_ins is valid since
		 * levels must contain at least two items to be here.
		 */
		insp = &prev_ins->next[i];
		if (ins == moved_ins) {
			/* Remove the item being moved. */
			WT_ASSERT(session, ins_head->head[i] != moved_ins);
			WT_ASSERT(session, prev_ins->next[i] == moved_ins);
			*insp = NULL;
			ins_head->tail[i] = prev_ins;
		}
	}

#ifdef HAVE_DIAGNOSTIC
	/*
	 * Verify the moved insert item appears nowhere on the skip list.
	 */
	for (i = WT_SKIP_MAXDEPTH - 1, insp = &ins_head->head[i];
	    i >= 0;
	    i--, insp--)
		for (ins = *insp; ins != NULL; ins = ins->next[i])
			WT_ASSERT(session, ins != moved_ins);
#endif

	/*
	 * Save the transaction ID when the split happened.  Application
	 * threads will not try to forcibly evict the page again until
	 * all concurrent transactions commit.
	 */
	page->modify->inmem_split_txn = __wt_txn_new_id(session);

	/*
	 * Update the page accounting.
	 *
	 * XXX
	 * If we fail to split the parent, the page's accounting will be wrong.
	 */
	__wt_cache_page_inmem_decr(session, page, page_decr);
	__wt_cache_page_inmem_incr(session, right, right_incr);

	/*
	 * Split into the parent.  After this, the original page is no
	 * longer locked, so we cannot safely look at it.
	 */
	page = NULL;
	if ((ret = __split_parent(
	    session, ref, split_ref, 2, parent_incr, 0)) != 0) {
		/*
		 * Move the insert list element back to the original page list.
		 * For simplicity, the previous skip list pointers originally
		 * allocated can be ignored, just append the entry to the end of
		 * the level 0 list. As before, we depend on the list having
		 * multiple elements and ignore the edge cases small lists have.
		 */
		right->pg_row_ins[0]->head[0] =
		    right->pg_row_ins[0]->tail[0] = NULL;
		ins_head->tail[0]->next[0] = moved_ins;
		ins_head->tail[0] = moved_ins;

		/*
		 * We marked the new page dirty; we're going to discard it, but
		 * first mark it clean and fix up the cache statistics.
		 */
		__wt_page_modify_clear(session, right);

		WT_ERR(ret);
	}

	WT_STAT_FAST_CONN_INCR(session, cache_inmem_split);
	WT_STAT_FAST_DATA_INCR(session, cache_inmem_split);

	return (0);

err:	if (split_ref[0] != NULL) {
		__wt_free(session, split_ref[0]->key.ikey);
		__wt_free(session, split_ref[0]);
	}
	if (split_ref[1] != NULL) {
		__wt_free(session, split_ref[1]->key.ikey);
		__wt_free(session, split_ref[1]);
	}
	if (right != NULL)
		__wt_page_out(session, &right);
	__wt_scr_free(session, &key);
	return (ret);
}

/*
 * __wt_split_rewrite --
 *	Resolve a failed reconciliation by replacing a page with a new version.
 */
int
__wt_split_rewrite(WT_SESSION_IMPL *session, WT_REF *ref)
{
	WT_PAGE *page;
	WT_PAGE_MODIFY *mod;
	WT_REF new;

	page = ref->page;
	mod = page->modify;

	/*
	 * This isn't a split: a reconciliation failed because we couldn't write
	 * something, and in the case of forced eviction, we need to stop this
	 * page from being such a problem. We have exclusive access, rewrite the
	 * page in memory. The code lives here because the split code knows how
	 * to re-create a page in memory after it's been reconciled, and that's
	 * exactly what we want to do.
	 *
	 * Build the new page.
	 */
	memset(&new, 0, sizeof(new));
	WT_RET(__split_multi_inmem(session, page, &new, &mod->mod_multi[0]));

	/*
	 * Discard the original page.
	 *
	 * Pages with unresolved changes are not marked clean during
	 * reconciliation, do it now.
	 */
	__wt_page_modify_clear(session, page);
	__wt_ref_out(session, ref);

	/* Swap the new page into place. */
	ref->page = new.page;
	WT_PUBLISH(ref->state, WT_REF_MEM);

	return (0);
}

/*
 * __wt_split_multi --
 *	Resolve a page split.
 */
int
__wt_split_multi(WT_SESSION_IMPL *session, WT_REF *ref, int closing)
{
	WT_DECL_RET;
	WT_PAGE *page;
	WT_PAGE_MODIFY *mod;
	WT_REF **ref_new;
	size_t parent_incr;
	uint32_t i, new_entries;

	page = ref->page;
	mod = page->modify;
	new_entries = mod->mod_multi_entries;

	parent_incr = 0;

	/*
	 * Convert the split page's multiblock reconciliation information into
	 * an array of page reference structures.
	 */
	WT_RET(__wt_calloc_def(session, new_entries, &ref_new));
	for (i = 0; i < new_entries; ++i)
		WT_ERR(__wt_multi_to_ref(session,
		    page, &mod->mod_multi[i], &ref_new[i], &parent_incr));

	/*
	 * Split into the parent; if we're closing the file, we hold it
	 * exclusively.
	 */
	WT_ERR(__split_parent(
	    session, ref, ref_new, new_entries, parent_incr, closing));

	WT_STAT_FAST_CONN_INCR(session, cache_eviction_split);
	WT_STAT_FAST_DATA_INCR(session, cache_eviction_split);

	__wt_free(session, ref_new);

	/*
	 * The split succeeded, discard the page.
	 *
	 * Pages with unresolved changes are not marked clean during
	 * reconciliation, do it now.
	 */
	__wt_page_modify_clear(session, page);
	__wt_page_out(session, &page);

	return (0);

err:	/*
	 * A note on error handling: in the case of evicting a page that has
	 * unresolved changes, we just instantiated some in-memory pages that
	 * reflect those unresolved changes.  The problem is those pages
	 * reference the same WT_UPDATE chains as the page we're splitting,
	 * that is, we simply copied references into the new pages.  If the
	 * split fails, the original page is fine, but discarding the created
	 * page would free those update chains, and that's wrong.  There isn't
	 * an easy solution, there's a lot of small memory allocations in some
	 * common code paths, and unwinding those changes will be difficult.
	 * For now, leak the memory by not discarding the instantiated pages.
	 */
	for (i = 0; i < new_entries; ++i)
		__wt_free_ref(session, page, ref_new[i], 0);
	__wt_free(session, ref_new);
	return (ret);
}<|MERGE_RESOLUTION|>--- conflicted
+++ resolved
@@ -897,14 +897,6 @@
 		}
 
 		/*
-<<<<<<< HEAD
-		 * If we're attempting an in-memory split and we can't lock the
-		 * parent while there is a checkpoint in progress, give up.
-		 * This avoids an infinite loop where we are trying to split a
-		 * page while its parent is being checkpointed.
-		 */
-		if (LF_ISSET(WT_SPLIT_INMEM) && S2BT(session)->checkpointing)
-=======
 		 * A checkpoint reconciling this parent page can deadlock with
 		 * our split. We have an exclusive page lock on the child before
 		 * we acquire the page's reconciliation lock, and reconciliation
@@ -914,7 +906,6 @@
 		 * the parent, give up to avoid that deadlock.
 		 */
 		if (S2BT(session)->checkpointing)
->>>>>>> d9391c0d
 			return (EBUSY);
 		__wt_yield();
 	}
